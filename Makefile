--- conflicted
+++ resolved
@@ -11,12 +11,7 @@
 GOLANGCI_LINT_VERSION ?= v1.53.2
 
 # Arguments for getting directories & executing commands against them
-<<<<<<< HEAD
-PKG_DIRS = $(shell find ./pkg/* -type f -name "go.mod" -exec dirname {} \; | sort | grep -E '^./')
-=======
-# PKG_RECEIVER_DIRS = $(shell find ./receiver/* -type f -name "go.mod" -print -exec dirname {} \; | sort | uniq)
-PKG_RECEIVER_DIRS = $(shell find ./receiver/* -type f -name '*go.mod*' | sed -r 's|/[^/]+$$||' |sort | uniq )
->>>>>>> 1abcb081
+PKG_DIRS = $(shell find ./* -not -path "./build/*" -not -path "./tmp/*" -type f -name "go.mod" -exec dirname {} \; | sort | grep -E '^./')
 CHECKS = prep lint-all genqlient-all metagen-all test-all tidy-all fmt-all
 
 # set ARCH var based on output
@@ -69,7 +64,6 @@
 	go install github.com/golangci/golangci-lint/cmd/golangci-lint@$(GOLANGCI_LINT_VERSION)
 	go install github.com/Khan/genqlient@latest
 
-<<<<<<< HEAD
 .PHONY: for-all
 for-all:
 	@set -e; for dir in $(DIRS); do \
@@ -81,13 +75,6 @@
 .PHONY: lint-all
 lint-all:
 	$(MAKE) for-all DIRS="$(PKG_DIRS)" CMD="$(MAKE) lint"
-=======
-.PHONY: lint-all $(PKG_RECEIVER_DIRS)
-lint-all: $(PKG_RECEIVER_DIRS)
-
-$(PKG_RECEIVER_DIRS):
-	$(MAKE) -j 4 -C $@ lint
->>>>>>> 1abcb081
 
 .PHONY: generate
 generate: check-prep install-tools
@@ -95,13 +82,8 @@
 	$(MAKE) for-all DIRS="$(PKG_DIRS)" CMD="$(MAKE) gen"
 
 .PHONY: test-all
-<<<<<<< HEAD
 test-all: 
 	$(MAKE) for-all DIRS="$(PKG_DIRS)" CMD="$(MAKE) test"
-=======
-test-all:
-	$(MAKE) -j 4 -C $(PKG_RECEIVER_DIRS) test
->>>>>>> 1abcb081
 
 .PHONY: cibuild
 cibuild: check-prep
@@ -128,4 +110,5 @@
 		exit 1; \
 	else \
 		echo "completed successfully."; \
+	fi
 	fi