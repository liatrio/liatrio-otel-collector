default:
all_set:
  metrics:
    git.repository.branch.count:
      enabled: true
    git.repository.branch.time:
      enabled: true
    git.repository.contributor.count:
      enabled: true
    git.repository.count:
      enabled: true
<<<<<<< HEAD
    git.repository.pull_request.approval.time:
      enabled: true
    git.repository.pull_request.deployment.time:
      enabled: true
    git.repository.pull_request.merge.time:
=======
    git.repository.pull_request.count:
>>>>>>> f884937a
      enabled: true
    git.repository.pull_request.time:
      enabled: true
  resource_attributes:
    git.vendor.name:
      enabled: true
    organization.name:
      enabled: true
none_set:
  metrics:
    git.repository.branch.count:
      enabled: false
    git.repository.branch.time:
      enabled: false
    git.repository.contributor.count:
      enabled: false
    git.repository.count:
      enabled: false
<<<<<<< HEAD
    git.repository.pull_request.approval.time:
      enabled: false
    git.repository.pull_request.deployment.time:
      enabled: false
    git.repository.pull_request.merge.time:
=======
    git.repository.pull_request.count:
>>>>>>> f884937a
      enabled: false
    git.repository.pull_request.time:
      enabled: false
  resource_attributes:
    git.vendor.name:
      enabled: false
    organization.name:
      enabled: false<|MERGE_RESOLUTION|>--- conflicted
+++ resolved
@@ -9,15 +9,11 @@
       enabled: true
     git.repository.count:
       enabled: true
-<<<<<<< HEAD
     git.repository.pull_request.approval.time:
       enabled: true
+    git.repository.pull_request.count:
+      enabled: true
     git.repository.pull_request.deployment.time:
-      enabled: true
-    git.repository.pull_request.merge.time:
-=======
-    git.repository.pull_request.count:
->>>>>>> f884937a
       enabled: true
     git.repository.pull_request.time:
       enabled: true
@@ -36,15 +32,11 @@
       enabled: false
     git.repository.count:
       enabled: false
-<<<<<<< HEAD
     git.repository.pull_request.approval.time:
       enabled: false
+    git.repository.pull_request.count:
+      enabled: false
     git.repository.pull_request.deployment.time:
-      enabled: false
-    git.repository.pull_request.merge.time:
-=======
-    git.repository.pull_request.count:
->>>>>>> f884937a
       enabled: false
     git.repository.pull_request.time:
       enabled: false
