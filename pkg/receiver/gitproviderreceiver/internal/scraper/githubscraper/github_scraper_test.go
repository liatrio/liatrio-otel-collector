// Copyright The OpenTelemetry Authors
// SPDX-License-Identifier: Apache-2.0

package githubscraper

import (
	"context"
	"errors"
	"fmt"
	"net/http"
	"net/http/httptest"
	"net/url"
	"os"
	"testing"
	"time"

	"github.com/Khan/genqlient/graphql"
	"github.com/google/go-github/v53/github"
	"github.com/stretchr/testify/assert"
	"go.opentelemetry.io/collector/pdata/pcommon"
	"go.opentelemetry.io/collector/receiver"
	"go.opentelemetry.io/collector/receiver/receivertest"
)

// This is from https://github.com/google/go-github/blob/master/github/repos_collaborators_test.go, creates mock http server
// The github client this library gives us doesn't use interfaces so the current mocking setup doesn't work with it
// and had to find a different way to create tests
func setupMockHttpServer() (client *github.Client, mux *http.ServeMux, serverURL string, teardown func()) {
	baseURLPath := "/api-v3"

	// mux is the HTTP request multiplexer used with the test server.
	mux = http.NewServeMux()

	// We want to ensure that tests catch mistakes where the endpoint URL is
	// specified as absolute rather than relative. It only makes a difference
	// when there's a non-empty base URL path. So, use that. See issue #752.
	apiHandler := http.NewServeMux()
	apiHandler.Handle(baseURLPath+"/", http.StripPrefix(baseURLPath, mux))
	apiHandler.HandleFunc("/", func(w http.ResponseWriter, req *http.Request) {
		fmt.Fprintln(os.Stderr, "FAIL: Client.BaseURL path prefix is not preserved in the request URL:")
		fmt.Fprintln(os.Stderr)
		fmt.Fprintln(os.Stderr, "\t"+req.URL.String())
		fmt.Fprintln(os.Stderr)
		fmt.Fprintln(os.Stderr, "\tDid you accidentally use an absolute endpoint URL rather than relative?")
		fmt.Fprintln(os.Stderr, "\tSee https://github.com/google/go-github/issues/752 for information.")
		http.Error(w, "Client.BaseURL path prefix is not preserved in the request URL.", http.StatusInternalServerError)
	})

	// server is a test HTTP server used to provide mock API responses.
	server := httptest.NewServer(apiHandler)

	// client is the GitHub client being tested and is
	// configured to use test server.
	client = github.NewClient(nil)
	url, err := url.Parse(server.URL + baseURLPath + "/")
	if err != nil {
		return nil, nil, "", nil
	}
	client.BaseURL = url
	client.UploadURL = url

	return client, mux, server.URL, server.Close
}

func TestGetContributorCount(t *testing.T) {
	client, mux, _, teardown := setupMockHttpServer()

	defer teardown()
	mux.HandleFunc("/repos/o/r/contributors", func(w http.ResponseWriter, r *http.Request) {
		fmt.Fprintf(w, `[{"id":1}, {"id":2}]`)
	})

	testCases := []struct {
		desc          string
		repo          SearchNodeRepository
		org           string
		resp          string
		expectedErr   error
		expectedCount int
	}{
		{
			desc:          "valid",
			repo:          SearchNodeRepository{Name: "r"},
			org:           "o",
			resp:          `[{"id":1}, {"id":2}]`,
			expectedErr:   nil,
			expectedCount: 2,
		},
		{
			desc:          "error",
			repo:          SearchNodeRepository{Name: "junk"},
			org:           "junk",
			resp:          `[{"id":1}, {"id":2}]`,
			expectedErr:   errors.New("GET " + client.BaseURL.String() + "repos/junk/junk/contributors: 404  []"),
			expectedCount: 0,
		},
	}

	for _, tc := range testCases {
		t.Run(tc.desc, func(t *testing.T) {
			factory := Factory{}
			defaultConfig := factory.CreateDefaultConfig()
			settings := receivertest.NewNopCreateSettings()
			ghs := newGitHubScraper(context.Background(), settings, defaultConfig.(*Config))
			ghs.cfg.GitHubOrg = tc.org
			ctx := context.Background()
			now := pcommon.NewTimestampFromTime(time.Now())

			contribs, err := ghs.getContributorCount(ctx, client, tc.repo, now)
			if tc.expectedErr != nil {
				assert.Error(t, err)
				assert.Equal(t, tc.expectedErr.Error(), err.Error())
				assert.Equal(t, tc.expectedCount, contribs)
			} else {
				assert.NoError(t, err)
				assert.Equal(t, tc.expectedCount, contribs)
			}
		})
	}
}

func TestNewGitHubScraper(t *testing.T) {
	factory := Factory{}
	defaultConfig := factory.CreateDefaultConfig()

	s := newGitHubScraper(context.Background(), receiver.CreateSettings{}, defaultConfig.(*Config))

	assert.NotNil(t, s)
}

<<<<<<< HEAD
func TestGetNumBranchPages(t *testing.T) {
=======
func TestGetNumPrPages(t *testing.T) {
>>>>>>> 673db012
	testCases := []struct {
		desc          string
		client        graphql.Client
		expectedErr   error
		expectedPages int
	}{
		{
			desc:          "valid",
<<<<<<< HEAD
			client:        &mockClient{branchCount: 10},
			expectedErr:   nil,
			expectedPages: 1,
		},
		{
			desc:          "error",
			client:        &mockClient{branchCount: 10, err: true, errString: "this is an error"},
=======
			client:        &mockClient{openPrCount: 110, mergedPrCount: 20},
			expectedErr:   nil,
			expectedPages: 2,
		},
		{
			desc:          "error on open pr count",
			client:        &mockClient{openPrCount: 10, err: true, errString: "this is an error"},
			expectedErr:   errors.New("this is an error"),
			expectedPages: 0,
		},
		{
			desc:          "error on merged pr count",
			client:        &mockClient{mergedPrCount: 10, err: true, errString: "this is an error"},
>>>>>>> 673db012
			expectedErr:   errors.New("this is an error"),
			expectedPages: 0,
		},
	}
	for _, tc := range testCases {
		t.Run(tc.desc, func(t *testing.T) {
			factory := Factory{}
			defaultConfig := factory.CreateDefaultConfig()
			settings := receivertest.NewNopCreateSettings()
			ghs := newGitHubScraper(context.Background(), settings, defaultConfig.(*Config))
			now := pcommon.NewTimestampFromTime(time.Now())
<<<<<<< HEAD
			pages, err := getNumBranchPages(ghs, context.Background(), tc.client, "repo", now)
=======
			pages, err := getNumPrPages(ghs, context.Background(), tc.client, "repo", now)
>>>>>>> 673db012

			assert.Equal(t, tc.expectedPages, pages)
			if tc.expectedErr == nil {
				assert.NoError(t, err)
			} else {
				assert.EqualError(t, err, tc.expectedErr.Error())
			}
		})
	}
}

<<<<<<< HEAD
func TestGetBranchData(t *testing.T) {
	testCases := []struct {
		desc                string
		client              graphql.Client
		expectedErr         error
		branchPages         int
		expectedBranchCount int
	}{
		{
			desc: "valid",
			client: &mockClient{
				branchData: getBranchDataRepositoryRefsRefConnection{
					PageInfo: getBranchDataRepositoryRefsRefConnectionPageInfo{
						HasNextPage: true,
					},
					Nodes: []BranchNode{
						{
							Name: "main",
						},
						{
							Name: "dev",
						},
						{
							Name: "feature",
						},
					},
				},
			},
			expectedErr:         nil,
			branchPages:         2,
			expectedBranchCount: 6,
		},
		{
			desc: "no next page",
			client: &mockClient{
				branchData: getBranchDataRepositoryRefsRefConnection{
					PageInfo: getBranchDataRepositoryRefsRefConnectionPageInfo{
						HasNextPage: false,
					},
					Nodes: []BranchNode{
						{
							Name: "main",
						},
						{
							Name: "dev",
						},
						{
							Name: "feature",
						},
					},
				},
			},
			expectedErr:         nil,
			branchPages:         2, // 3 PRs per page but shouldnt move to next page
			expectedBranchCount: 3,
		},
		{
			desc:                "error",
			client:              &mockClient{err2: true, errString: "this is an error"},
			expectedErr:         errors.New("this is an error"),
			expectedBranchCount: 0,
		},
	}
	for _, tc := range testCases {
		t.Run(tc.desc, func(t *testing.T) {
			factory := Factory{}
			defaultConfig := factory.CreateDefaultConfig()
			settings := receivertest.NewNopCreateSettings()
			ghs := newGitHubScraper(context.Background(), settings, defaultConfig.(*Config))
			branches, err := getBranchInfo(ghs, context.Background(), tc.client, "repo", "owner", 2, "main")
			if tc.expectedErr == nil {
				assert.NoError(t, err)
			} else {
				assert.EqualError(t, err, tc.expectedErr.Error())
			}
			assert.Equal(t, tc.expectedBranchCount, len(branches))
		})
	}
}

func TestGetPullRequests(t *testing.T) {
=======
func TestGetPrData(t *testing.T) {
>>>>>>> 673db012
	testCases := []struct {
		desc            string
		client          graphql.Client
		expectedErr     error
		expectedPrCount int
	}{
		{
			desc: "no page",
			client: &mockClient{
				prs: []getPullRequestDataRepositoryPullRequestsPullRequestConnection{
					{
						PageInfo: getPullRequestDataRepositoryPullRequestsPullRequestConnectionPageInfo{
							HasNextPage: false,
						},
					},
				},
			},
			expectedErr:     nil,
			expectedPrCount: 0,
		},
		{
			desc: "one page",
			client: &mockClient{
				prs: []getPullRequestDataRepositoryPullRequestsPullRequestConnection{
					{
						PageInfo: getPullRequestDataRepositoryPullRequestsPullRequestConnectionPageInfo{
							HasNextPage: false,
						},
						Nodes: []PullRequestNode{
							{
								Merged: false,
							},
							{
								Merged: false,
							},
							{
								Merged: false,
							},
						},
					},
				},
			},
			expectedErr:     nil,
			expectedPrCount: 3, // 3 PRs per page, 1 pages
		},
		{
			desc: "multiple pages",
			client: &mockClient{
				prs: []getPullRequestDataRepositoryPullRequestsPullRequestConnection{
					{
						PageInfo: getPullRequestDataRepositoryPullRequestsPullRequestConnectionPageInfo{
							HasNextPage: true,
						},
						Nodes: []PullRequestNode{
							{
								Merged: false,
							},
							{
								Merged: false,
							},
							{
								Merged: false,
							},
						},
					},
					{
						PageInfo: getPullRequestDataRepositoryPullRequestsPullRequestConnectionPageInfo{
							HasNextPage: true,
						},
						Nodes: []PullRequestNode{
							{
								Merged: false,
							},
							{
								Merged: false,
							},
							{
								Merged: false,
							},
						},
					},
					{
						PageInfo: getPullRequestDataRepositoryPullRequestsPullRequestConnectionPageInfo{
							HasNextPage: false,
						},
						Nodes: []PullRequestNode{
							{
								Merged: false,
							},
							{
								Merged: false,
							},
							{
								Merged: false,
							},
						},
					},
				},
			},
			expectedErr:     nil,
			expectedPrCount: 9, // 3 PRs per page, 3 pages
		},
		{
			desc:            "error",
			client:          &mockClient{err: true, errString: "this is an error"},
			expectedErr:     errors.New("this is an error"),
			expectedPrCount: 0,
		},
	}
	for _, tc := range testCases {
		t.Run(tc.desc, func(t *testing.T) {
			factory := Factory{}
			defaultConfig := factory.CreateDefaultConfig()
			settings := receivertest.NewNopCreateSettings()
			ghs := newGitHubScraper(context.Background(), settings, defaultConfig.(*Config))
			prs, err := ghs.getPullRequests(context.Background(), tc.client, "repo name")

			assert.Equal(t, tc.expectedPrCount, len(prs))
			if tc.expectedErr == nil {
				assert.NoError(t, err)
			} else {
				assert.EqualError(t, err, tc.expectedErr.Error())
			}
		})
	}
}
func TestGetBranches(t *testing.T) {
	testCases := []struct {
		desc                string
		client              graphql.Client
		expectedErr         error
		branchPages         int
		expectedBranchCount int
	}{
		{
			desc: "no pages",
			client: &mockClient{
				branchData: []getBranchDataRepositoryRefsRefConnection{
					{
						PageInfo: getBranchDataRepositoryRefsRefConnectionPageInfo{
							HasNextPage: false,
						},
					},
				},
			},
			expectedErr:         nil,
			expectedBranchCount: 0,
		},
		{
			desc: "one page",
			client: &mockClient{
				branchData: []getBranchDataRepositoryRefsRefConnection{
					{
						PageInfo: getBranchDataRepositoryRefsRefConnectionPageInfo{
							HasNextPage: false,
						},
						Nodes: []BranchNode{
							{
								Name: "main",
							},
							{
								Name: "dev",
							},
							{
								Name: "feature",
							},
						},
					},
				},
			},
			expectedErr:         nil,
			expectedBranchCount: 3,
		},
		{
			desc: "multiple pages",
			client: &mockClient{
				branchData: []getBranchDataRepositoryRefsRefConnection{
					{
						PageInfo: getBranchDataRepositoryRefsRefConnectionPageInfo{
							HasNextPage: true,
						},
						Nodes: []BranchNode{
							{
								Name: "main",
							},
							{
								Name: "dev",
							},
							{
								Name: "feature",
							},
						},
					},
					{
						PageInfo: getBranchDataRepositoryRefsRefConnectionPageInfo{
							HasNextPage: true,
						},
						Nodes: []BranchNode{
							{
								Name: "main",
							},
							{
								Name: "dev",
							},
							{
								Name: "feature",
							},
						},
					},
					{
						PageInfo: getBranchDataRepositoryRefsRefConnectionPageInfo{
							HasNextPage: false,
						},
						Nodes: []BranchNode{
							{
								Name: "main",
							},
							{
								Name: "dev",
							},
							{
								Name: "feature",
							},
						},
					},
				},
			},
			expectedErr:         nil,
			expectedBranchCount: 9,
		},
		{
			desc:                "error",
			client:              &mockClient{err: true, errString: "this is an error"},
			expectedErr:         errors.New("this is an error"),
			expectedBranchCount: 0,
		},
	}
	for _, tc := range testCases {
		t.Run(tc.desc, func(t *testing.T) {
			factory := Factory{}
			defaultConfig := factory.CreateDefaultConfig()
			settings := receivertest.NewNopCreateSettings()
			ghs := newGitHubScraper(context.Background(), settings, defaultConfig.(*Config))
			branches, err := ghs.getBranches(context.Background(), tc.client, "repo", "main")

			assert.Equal(t, tc.expectedBranchCount, len(branches))
			if tc.expectedErr == nil {
				assert.NoError(t, err)
			} else {
				assert.EqualError(t, err, tc.expectedErr.Error())
			}
		})
	}
}

func TestGetCommitInfo(t *testing.T) {
	testCases := []struct {
		desc        string
		client      graphql.Client
		expectedErr error
		pages       int
		branch      BranchNode
		//commits      CommitNodeTargetCommit
		expectedAge       int64
		expectedAdditions int
		expectedDeletions int
	}{
		{
			desc: "valid",
			client: &mockClient{commitData: CommitNodeTargetCommit{
				History: CommitNodeTargetCommitHistoryCommitHistoryConnection{
					Edges: []CommitNodeTargetCommitHistoryCommitHistoryConnectionEdgesCommitEdge{
						{
							Node: CommitNodeTargetCommitHistoryCommitHistoryConnectionEdgesCommitEdgeNodeCommit{
								CommittedDate: time.Date(2023, 1, 1, 0, 0, 0, 0, time.UTC),
								Additions:     10,
								Deletions:     9,
							},
						},
					},
				},
			}},
			branch: BranchNode{
				Name: "branch1",
				Compare: BranchNodeCompareComparison{
					AheadBy:  0,
					BehindBy: 1,
				},
			},
			expectedAge:       int64(time.Since(time.Date(2023, 1, 1, 0, 0, 0, 0, time.UTC)).Hours()),
			expectedAdditions: 10,
			expectedDeletions: 9,
			expectedErr:       nil,
			pages:             1,
		},
		{
			desc: "valid with multiple pages",
			client: &mockClient{commitData: CommitNodeTargetCommit{
				History: CommitNodeTargetCommitHistoryCommitHistoryConnection{
					Edges: []CommitNodeTargetCommitHistoryCommitHistoryConnectionEdgesCommitEdge{
						{
							Node: CommitNodeTargetCommitHistoryCommitHistoryConnectionEdgesCommitEdgeNodeCommit{
								CommittedDate: time.Date(2023, 1, 1, 0, 0, 0, 0, time.UTC),
								Additions:     10,
								Deletions:     9,
							},
						},
					},
				},
			}},
			branch: BranchNode{
				Name: "branch1",
				Compare: BranchNodeCompareComparison{
					AheadBy:  0,
					BehindBy: 1,
				},
			},
			expectedAge:       int64(time.Since(time.Date(2023, 1, 1, 0, 0, 0, 0, time.UTC)).Hours()),
			expectedAdditions: 20,
			expectedDeletions: 18,
			expectedErr:       nil,
			pages:             2,
		},
		{
			desc: "no commits",
			client: &mockClient{commitData: CommitNodeTargetCommit{
				History: CommitNodeTargetCommitHistoryCommitHistoryConnection{
					Edges: []CommitNodeTargetCommitHistoryCommitHistoryConnectionEdgesCommitEdge{},
				},
			}},
			branch: BranchNode{
				Name: "branch1",
				Compare: BranchNodeCompareComparison{
					AheadBy:  0,
					BehindBy: 0,
				},
			},
			expectedAge:       0,
			expectedAdditions: 0,
			expectedDeletions: 0,
			expectedErr:       nil,
			pages:             1,
		},
		{
			desc:              "no pages to iterate over",
			pages:             0,
			expectedAge:       0,
			expectedAdditions: 0,
			expectedDeletions: 0,
		},
		{
			desc:              "error",
			client:            &mockClient{err: true, errString: "this is an error"},
			expectedErr:       errors.New("this is an error"),
			pages:             1,
			expectedAge:       0,
			expectedAdditions: 0,
			expectedDeletions: 0,
		},
	}
	for _, tc := range testCases {
		t.Run(tc.desc, func(t *testing.T) {
			factory := Factory{}
			defaultConfig := factory.CreateDefaultConfig()
			settings := receivertest.NewNopCreateSettings()
			ghs := newGitHubScraper(context.Background(), settings, defaultConfig.(*Config))
			now := pcommon.NewTimestampFromTime(time.Now())
			adds, dels, age, err := ghs.getCommitInfo(context.Background(), tc.client, "repo1", now, tc.pages, tc.branch)

			assert.Equal(t, tc.expectedAge, age)
			assert.Equal(t, tc.expectedDeletions, dels)
			assert.Equal(t, tc.expectedAdditions, adds)

			if tc.expectedErr == nil {
				assert.NoError(t, err)
			} else {
				assert.EqualError(t, err, tc.expectedErr.Error())
			}
		})
	}
}<|MERGE_RESOLUTION|>--- conflicted
+++ resolved
@@ -127,155 +127,7 @@
 
 	assert.NotNil(t, s)
 }
-
-<<<<<<< HEAD
-func TestGetNumBranchPages(t *testing.T) {
-=======
-func TestGetNumPrPages(t *testing.T) {
->>>>>>> 673db012
-	testCases := []struct {
-		desc          string
-		client        graphql.Client
-		expectedErr   error
-		expectedPages int
-	}{
-		{
-			desc:          "valid",
-<<<<<<< HEAD
-			client:        &mockClient{branchCount: 10},
-			expectedErr:   nil,
-			expectedPages: 1,
-		},
-		{
-			desc:          "error",
-			client:        &mockClient{branchCount: 10, err: true, errString: "this is an error"},
-=======
-			client:        &mockClient{openPrCount: 110, mergedPrCount: 20},
-			expectedErr:   nil,
-			expectedPages: 2,
-		},
-		{
-			desc:          "error on open pr count",
-			client:        &mockClient{openPrCount: 10, err: true, errString: "this is an error"},
-			expectedErr:   errors.New("this is an error"),
-			expectedPages: 0,
-		},
-		{
-			desc:          "error on merged pr count",
-			client:        &mockClient{mergedPrCount: 10, err: true, errString: "this is an error"},
->>>>>>> 673db012
-			expectedErr:   errors.New("this is an error"),
-			expectedPages: 0,
-		},
-	}
-	for _, tc := range testCases {
-		t.Run(tc.desc, func(t *testing.T) {
-			factory := Factory{}
-			defaultConfig := factory.CreateDefaultConfig()
-			settings := receivertest.NewNopCreateSettings()
-			ghs := newGitHubScraper(context.Background(), settings, defaultConfig.(*Config))
-			now := pcommon.NewTimestampFromTime(time.Now())
-<<<<<<< HEAD
-			pages, err := getNumBranchPages(ghs, context.Background(), tc.client, "repo", now)
-=======
-			pages, err := getNumPrPages(ghs, context.Background(), tc.client, "repo", now)
->>>>>>> 673db012
-
-			assert.Equal(t, tc.expectedPages, pages)
-			if tc.expectedErr == nil {
-				assert.NoError(t, err)
-			} else {
-				assert.EqualError(t, err, tc.expectedErr.Error())
-			}
-		})
-	}
-}
-
-<<<<<<< HEAD
-func TestGetBranchData(t *testing.T) {
-	testCases := []struct {
-		desc                string
-		client              graphql.Client
-		expectedErr         error
-		branchPages         int
-		expectedBranchCount int
-	}{
-		{
-			desc: "valid",
-			client: &mockClient{
-				branchData: getBranchDataRepositoryRefsRefConnection{
-					PageInfo: getBranchDataRepositoryRefsRefConnectionPageInfo{
-						HasNextPage: true,
-					},
-					Nodes: []BranchNode{
-						{
-							Name: "main",
-						},
-						{
-							Name: "dev",
-						},
-						{
-							Name: "feature",
-						},
-					},
-				},
-			},
-			expectedErr:         nil,
-			branchPages:         2,
-			expectedBranchCount: 6,
-		},
-		{
-			desc: "no next page",
-			client: &mockClient{
-				branchData: getBranchDataRepositoryRefsRefConnection{
-					PageInfo: getBranchDataRepositoryRefsRefConnectionPageInfo{
-						HasNextPage: false,
-					},
-					Nodes: []BranchNode{
-						{
-							Name: "main",
-						},
-						{
-							Name: "dev",
-						},
-						{
-							Name: "feature",
-						},
-					},
-				},
-			},
-			expectedErr:         nil,
-			branchPages:         2, // 3 PRs per page but shouldnt move to next page
-			expectedBranchCount: 3,
-		},
-		{
-			desc:                "error",
-			client:              &mockClient{err2: true, errString: "this is an error"},
-			expectedErr:         errors.New("this is an error"),
-			expectedBranchCount: 0,
-		},
-	}
-	for _, tc := range testCases {
-		t.Run(tc.desc, func(t *testing.T) {
-			factory := Factory{}
-			defaultConfig := factory.CreateDefaultConfig()
-			settings := receivertest.NewNopCreateSettings()
-			ghs := newGitHubScraper(context.Background(), settings, defaultConfig.(*Config))
-			branches, err := getBranchInfo(ghs, context.Background(), tc.client, "repo", "owner", 2, "main")
-			if tc.expectedErr == nil {
-				assert.NoError(t, err)
-			} else {
-				assert.EqualError(t, err, tc.expectedErr.Error())
-			}
-			assert.Equal(t, tc.expectedBranchCount, len(branches))
-		})
-	}
-}
-
 func TestGetPullRequests(t *testing.T) {
-=======
-func TestGetPrData(t *testing.T) {
->>>>>>> 673db012
 	testCases := []struct {
 		desc            string
 		client          graphql.Client
