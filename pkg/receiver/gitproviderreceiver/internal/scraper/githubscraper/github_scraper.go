package githubscraper

import (
	"context"
	"errors"
	"net/http"
	"net/url"
	"time"

	"github.com/Khan/genqlient/graphql"
	"github.com/google/go-github/v53/github"
	"go.opentelemetry.io/collector/component"
	"go.opentelemetry.io/collector/pdata/pcommon"
	"go.opentelemetry.io/collector/pdata/pmetric"
	"go.opentelemetry.io/collector/receiver"
	"go.uber.org/zap"

	"github.com/liatrio/liatrio-otel-collector/pkg/receiver/gitproviderreceiver/internal/metadata"
)

var errClientNotInitErr = errors.New("http client not initialized")

// Not sure if this needs to be here after the refactor
type PullRequest struct {
	Title       string
	CreatedDate time.Time
	ClosedDate  time.Time
}

type Repo struct {
	Name          string
	Owner         string
	DefaultBranch string
	PullRequests  []PullRequest
}

type githubScraper struct {
	client   *http.Client
	cfg      *Config
	settings component.TelemetrySettings
	logger   *zap.Logger
	mb       *metadata.MetricsBuilder
}

func (ghs *githubScraper) start(_ context.Context, host component.Host) (err error) {
	ghs.logger.Sugar().Info("Starting the scraper inside scraper.go")
	// TODO: Fix the ToClient configuration
	ghs.client, err = ghs.cfg.ToClient(host, ghs.settings)
	return
}

func newGitHubScraper(
	_ context.Context,
	settings receiver.CreateSettings,
	cfg *Config,
) *githubScraper {
	return &githubScraper{
		cfg:      cfg,
		settings: settings.TelemetrySettings,
		logger:   settings.Logger,
		mb:       metadata.NewMetricsBuilder(cfg.MetricsBuilderConfig, settings),
	}
}

<<<<<<< HEAD
func getNumBranchPages(
=======
func getNumPrPages(
>>>>>>> 673db012
	ghs *githubScraper,
	ctx context.Context,
	client graphql.Client,
	repoName string,
	now pcommon.Timestamp,
) (int, error) {
<<<<<<< HEAD
	branchCount, err := ghs.getBranchCount(ctx, client, repoName, ghs.cfg.GitHubOrg)
	if err != nil {
		ghs.logger.Sugar().Errorf("error getting branch count", zap.Error(err))
		return 0, err
	}
	ghs.logger.Sugar().Debugf("%v repo has %v branches", repoName, branchCount)

	ghs.mb.RecordGitRepositoryBranchCountDataPoint(now, int64(branchCount), repoName)

	bp := getNumPages(float64(50), float64(branchCount))
	ghs.logger.Sugar().Debugf("branch pages: %v for repo %v", bp, repoName)
	return bp, nil
}

func getBranchInfo(
	ghs *githubScraper,
	ctx context.Context,
	client graphql.Client,
	repoName string,
	owner string,
	branchPages int,
	defaultBranch string,
) ([]BranchNode, error) {
	var branchCursor *string
	var branches []BranchNode
	for i := 0; i < branchPages; i++ {
		r, err := getBranchData(ctx, client, repoName, ghs.cfg.GitHubOrg, 50, defaultBranch, branchCursor)
		if err != nil {
			ghs.logger.Sugar().Errorf("error getting branch data", zap.Error(err))
			return nil, err
		}

		branches = append(branches, r.Repository.Refs.Nodes...)
		branchCursor = &r.Repository.Refs.PageInfo.EndCursor
		if !r.Repository.Refs.PageInfo.HasNextPage {
			break
		}
	}
	return branches, nil
}

func (ghs *githubScraper) getPullRequests(
=======
	prOpenCount, err := ghs.getPrCount(ctx, client, repoName, ghs.cfg.GitHubOrg, []PullRequestState{PullRequestStateOpen})
	if err != nil {
		return 0, err
	}
	ghs.logger.Sugar().Debugf("open pull request count: %v for repo %v", prOpenCount, repoName)
	ghs.mb.RecordGitRepositoryPullRequestOpenCountDataPoint(now, int64(prOpenCount), repoName)

	prMergedCount, err := ghs.getPrCount(ctx, client, repoName, ghs.cfg.GitHubOrg, []PullRequestState{PullRequestStateMerged})
	if err != nil {
		return 0, err
	}
	ghs.logger.Sugar().Debugf("merged pull request count: %v for repo %v", prMergedCount, repoName)
	ghs.mb.RecordGitRepositoryPullRequestMergedCountDataPoint(now, int64(prMergedCount), repoName)

	totalPrCount := add(prOpenCount, prMergedCount)
	prPages := getNumPages(float64(100), float64(totalPrCount))
	ghs.logger.Sugar().Debugf("pull request pages: %v for repo %v", prPages, repoName)
	return prPages, err
}

func getPrData(
	ghs *githubScraper,
>>>>>>> 673db012
	ctx context.Context,
	client graphql.Client,
	repoName string,
) ([]PullRequestNode, error) {
	var prCursor *string
	var pullRequests []PullRequestNode

	for hasNextPage := true; hasNextPage; {
		prs, err := getPullRequestData(ctx, client, repoName, ghs.cfg.GitHubOrg, 100, prCursor, []PullRequestState{"OPEN", "MERGED"})
		if err != nil {
			return nil, err
		}
		pullRequests = append(pullRequests, prs.Repository.PullRequests.Nodes...)
		prCursor = &prs.Repository.PullRequests.PageInfo.EndCursor
		hasNextPage = prs.Repository.PullRequests.PageInfo.HasNextPage
	}
	return pullRequests, nil
}

func processPullRequests(
	ghs *githubScraper,
	ctx context.Context,
	client graphql.Client,
	now pcommon.Timestamp,
	pullRequests []PullRequestNode,
	repoName string,
) {
	var mergedCount int
	var openCount int
	for _, pr := range pullRequests {
		if pr.Merged {
			mergedCount++
			prMergedTime := pr.MergedAt
			mergeAge := int64(prMergedTime.Sub(pr.CreatedAt).Hours())
			ghs.mb.RecordGitRepositoryPullRequestMergeTimeDataPoint(now, mergeAge, repoName, pr.HeadRefName)
			// only exists if the pr is merged
			if pr.MergeCommit.Deployments.TotalCount > 0 {
				deploymentAgeUpperBound := pr.MergeCommit.Deployments.Nodes[0].CreatedAt
				deploymentAge := int64(deploymentAgeUpperBound.Sub(pr.CreatedAt).Hours())
				ghs.mb.RecordGitRepositoryPullRequestDeploymentTimeDataPoint(now, deploymentAge, repoName, pr.HeadRefName)
			}
		} else {
			openCount++
			prAge := int64(now.AsTime().Sub(pr.CreatedAt).Hours())
			ghs.mb.RecordGitRepositoryPullRequestTimeDataPoint(now, prAge, repoName, pr.HeadRefName)
		}
		if pr.Reviews.TotalCount > 0 {
			approvalAgeUpperBound := pr.Reviews.Nodes[0].CreatedAt
			approvalAge := int64(approvalAgeUpperBound.Sub(pr.CreatedAt).Hours())
			ghs.mb.RecordGitRepositoryPullRequestApprovalTimeDataPoint(now, approvalAge, repoName, pr.HeadRefName)
		}
	}
	ghs.mb.RecordGitRepositoryPullRequestOpenCountDataPoint(now, int64(openCount), repoName)
	ghs.mb.RecordGitRepositoryPullRequestMergedCountDataPoint(now, int64(mergedCount), repoName)
}

func (ghs *githubScraper) getCommitInfo(
	ctx context.Context,
	client graphql.Client,
	repoName string,
	now pcommon.Timestamp,
	comPages int,
	branch BranchNode,
) (int, int, int64, error) {
	comCount := 100
	var cc *string
	var adds int = 0
	var dels int = 0
	var age int64 = 0

	for nPage := 1; nPage <= comPages; nPage++ {
		if nPage == comPages {
			comCount = branch.Compare.BehindBy % 100
			// When the last page is full
			if comCount == 0 {
				comCount = 100
			}
		}
		c, err := ghs.getCommitData(context.Background(), client, repoName, ghs.cfg.GitHubOrg, comCount, cc, branch.Name)
		if err != nil {
			ghs.logger.Sugar().Errorf("error getting commit data", zap.Error(err))
			return 0, 0, 0, err
		}

		if len(c.Edges) == 0 {
			break
		}
		cc = &c.PageInfo.EndCursor
		if nPage == comPages {
			e := c.GetEdges()
			oldest := e[len(e)-1].Node.GetCommittedDate()
			age = int64(time.Since(oldest).Hours())
		}
		for b := 0; b < len(c.Edges); b++ {
			adds = add(adds, c.Edges[b].Node.Additions)
			dels = add(dels, c.Edges[b].Node.Deletions)
		}

	}
	return adds, dels, age, nil
}

func (ghs *githubScraper) getBranches(
	ctx context.Context,
	client graphql.Client,
	repoName string,
	defaultBranch string,
) ([]BranchNode, error) {
<<<<<<< HEAD
	var defaultBranch string = repo.DefaultBranchRef.Name

	bp, err := getNumBranchPages(ghs, ctx, client, repo.Name, now)
	if err != nil {
		ghs.logger.Sugar().Errorf("error getting number of pages for branch data", zap.Error(err))
		return nil, err
	}
=======

	var branchCursor *string
	var branches []BranchNode
	for hasNextPage := true; hasNextPage; {
		r, err := getBranchData(ctx, client, repoName, ghs.cfg.GitHubOrg, 50, defaultBranch, branchCursor)
		if err != nil {
			ghs.logger.Sugar().Errorf("error getting branch data", zap.Error(err))
			return nil, err
		}
>>>>>>> 673db012

		branches = append(branches, r.Repository.Refs.Nodes...)
		branchCursor = &r.Repository.Refs.PageInfo.EndCursor
		hasNextPage = r.Repository.Refs.PageInfo.HasNextPage
	}
	return branches, nil
}

func (ghs *githubScraper) processBranches(
	ctx context.Context,
	client graphql.Client,
	now pcommon.Timestamp,
	branches []BranchNode,
	repoName string,
) {
<<<<<<< HEAD
=======

	ghs.mb.RecordGitRepositoryBranchCountDataPoint(now, int64(len(branches)), repoName)

>>>>>>> 673db012
	for _, branch := range branches {
		if branch.Name == branch.Repository.DefaultBranchRef.Name || branch.Compare.BehindBy == 0 {
			continue
		}
		ghs.logger.Sugar().Debugf(
			"default branch behind by: %d\n %s branch behind by: %d in repo: %s",
			branch.Compare.BehindBy, branch.Name, branch.Compare.AheadBy, branch.Repository.Name)

		// Yes, this looks weird. The aheadby metric is referring to the number of commits the branch is AHEAD OF the
		// default branch, which in the context of the query is the behind by value. See the above below comment about
		// BehindBy vs AheadBy.
		ghs.mb.RecordGitRepositoryBranchCommitAheadbyCountDataPoint(now, int64(branch.Compare.BehindBy), branch.Repository.Name, branch.Name)
		ghs.mb.RecordGitRepositoryBranchCommitBehindbyCountDataPoint(now, int64(branch.Compare.AheadBy), branch.Repository.Name, branch.Name)

		// We're using BehindBy here because we're comparing against the target
		// branch, which is the default branch. In essence the response is saying
		// the default branch is behind the queried branch by X commits which is
		// the number of commits made to the queried branch but not merged into
		// the default branch. Doing it this way involves less queries because
		// we don't have to know the queried branch name ahead of time.
		cp := getNumPages(float64(100), float64(branch.Compare.BehindBy))
		adds, dels, age, err := ghs.getCommitInfo(ctx, client, branch.Repository.Name, now, cp, branch)
		if err != nil {
			ghs.logger.Sugar().Errorf("error getting commit info", zap.Error(err))
			continue
		}

		ghs.mb.RecordGitRepositoryBranchTimeDataPoint(now, age, branch.Repository.Name, branch.Name)
		ghs.mb.RecordGitRepositoryBranchLineAdditionCountDataPoint(now, int64(adds), branch.Repository.Name, branch.Name)
		ghs.mb.RecordGitRepositoryBranchLineDeletionCountDataPoint(now, int64(dels), branch.Repository.Name, branch.Name)
	}
}

func (ghs *githubScraper) getContributorCount(
	ctx context.Context,
	client *github.Client,
	repo SearchNodeRepository,
	now pcommon.Timestamp,
) (int, error) {
	var err error

	contribs, _, err := client.Repositories.ListContributors(ctx, ghs.cfg.GitHubOrg, repo.Name, nil)
	if err != nil {
		ghs.logger.Sugar().Errorf("error getting contributor count", zap.Error(err))
		return 0, err
	}

	contribCount := 0
	if len(contribs) > 0 {
		contribCount = len(contribs)
	}
	return contribCount, nil
}

// scrape and return metrics
func (ghs *githubScraper) scrape(ctx context.Context) (pmetric.Metrics, error) {
	if ghs.client == nil {
		return pmetric.NewMetrics(), errClientNotInitErr
	}

	now := pcommon.NewTimestampFromTime(time.Now())
	ghs.logger.Sugar().Debugf("current time: %v", now)

	currentDate := time.Now().Day()
	ghs.logger.Sugar().Debugf("current date: %v", currentDate)

	ghs.logger.Sugar().Debug("creating a new github client")

	// TODO: Below is the beginning of the refactor to using genqlient
	// This is a secondary instantiation of the GraphQL client for the purpose of
	// using genqlient during the refactor.

	// Enable the ability to override the endpoint for self-hosted github instances
	// GitHub Free URL : https://api.github.com/graphql
	// https://docs.github.com/en/graphql/guides/forming-calls-with-graphql#the-graphql-endpoint
	graphCURL := "https://api.github.com/graphql"

	if ghs.cfg.HTTPClientSettings.Endpoint != "" {
		var err error

		// GitHub Enterprise (ghe) URL : http(s)://HOSTNAME/api/graphql
		// https://docs.github.com/en/enterprise-server@3.8/graphql/guides/forming-calls-with-graphql#the-graphql-endpoint
		graphCURL, err = url.JoinPath(ghs.cfg.HTTPClientSettings.Endpoint, "api/graphql")
		if err != nil {
			ghs.logger.Sugar().Errorf("error: %v", err)
		}
	}

	genClient := graphql.NewClient(graphCURL, ghs.client)

	exists, ownertype, err := ghs.checkOwnerExists(ctx, genClient, ghs.cfg.GitHubOrg)
	if err != nil {
		ghs.logger.Sugar().Errorf("Error checking if owner exists", zap.Error(err))
	}

	typeValid, err := checkOwnerTypeValid(ownertype)
	if err != nil {
		ghs.logger.Sugar().Errorf("Error checking if owner type is valid", zap.Error(err))
	}

	// GitHub Free URL : https://api.github.com/octocat
	// https://docs.github.com/en/rest/guides/getting-started-with-the-rest-api?apiVersion=2022-11-28
	// Already managed by Client.initialize(...) with http(s)://HOSTNAME
	// https://github.com/google/go-github/blob/master/github/github.go#L33
	// https://github.com/google/go-github/blob/master/github/github.go#L386
	restClient := github.NewClient(ghs.client)

	// Enable the ability to override the endpoint for self-hosted github instances
	if ghs.cfg.HTTPClientSettings.Endpoint != "" {
		// GitHub Enterprise URL (ghe) : http(s)://HOSTNAME/api/v3/octocat
		// https://docs.github.com/en/enterprise-server@3.8/rest/guides/getting-started-with-the-rest-api#making-a-request
		// Already Managed by Client.WithEnterpriseURLs(...) with http(s)://HOSTNAME
		// https://github.com/google/go-github/blob/master/github/github.go#L351
		restCURL := ghs.cfg.HTTPClientSettings.Endpoint

		restClient, err = github.NewEnterpriseClient(restCURL, restCURL, ghs.client)
		if err != nil {
			ghs.logger.Sugar().Errorf("error: %v", err)
		}
	}

	var data interface{}
	var repoCursor *string

	if !exists || !typeValid {
		ghs.logger.Sugar().Error("error logging in and getting data from github")
		return ghs.mb.Emit(), err
	}

	sq := genDefaultSearchQuery(ownertype, ghs.cfg.GitHubOrg)

	if ghs.cfg.SearchQuery != "" {
		sq = ghs.cfg.SearchQuery
		ghs.logger.Sugar().Debugf("using search query where query is: %v", ghs.cfg.SearchQuery)
	}

	data, err = getRepoData(ctx, genClient, sq, ownertype, repoCursor)
	if err != nil {
		ghs.logger.Sugar().Errorf("Error getting repo data", zap.Error(err))
		return ghs.mb.Emit(), err
	}

	// TODO: setting this here for access from the proceeding for statement
	// gathering repo data
	var searchRepos []SearchNodeRepository

	if searchData, ok := data.(*getRepoDataBySearchResponse); ok {
		ghs.logger.Sugar().Debug("successful search response")
		ghs.mb.RecordGitRepositoryCountDataPoint(now, int64(searchData.Search.RepositoryCount))

		pages := getNumPages(float64(100), float64(searchData.Search.RepositoryCount))
		ghs.logger.Sugar().Debugf("pages: %v", pages)

		for i := 0; i < pages; i++ {
			results := searchData.GetSearch()
			for _, repo := range results.Nodes {
				if r, ok := repo.(*SearchNodeRepository); ok {
					searchRepos = append(searchRepos, *r)
				}
			}

			repoCursor = &searchData.Search.PageInfo.EndCursor
			searchData, err = getRepoData(ctx, genClient, sq, ownertype, repoCursor)
			if err != nil {
				ghs.logger.Sugar().Errorf("Error getting repo data", zap.Error(err))
			}
		}

		ghs.logger.Sugar().Debugf("repos: %v", searchRepos)

	}

	if searchRepos != nil {
		ghs.logger.Sugar().Debugf("There are %v repos", len(searchRepos))

		var maxProcesses int = 3
		sem := make(chan int, maxProcesses)

		// pullrequest information
		for i := 0; i < len(searchRepos); i++ {
			i := i
			sem <- 1
			go func() {
				prs, err := ghs.getPullRequests(ctx, genClient, searchRepos[i].Name)
				if err != nil {
					ghs.logger.Sugar().Errorf("error getting pull requests", zap.Error(err))
					<-sem
					return
				}
				processPullRequests(ghs, ctx, genClient, now, prs, searchRepos[i].Name)
				<-sem
			}()
		}

		// branch information
		for i := 0; i < len(searchRepos); i++ {
			i := i
			sem <- 1
			go func() {
				branches, err := ghs.getBranches(ctx, genClient, searchRepos[i].Name, searchRepos[i].DefaultBranchRef.Name)
				if err != nil {
					ghs.logger.Sugar().Errorf("error getting branches", zap.Error(err))
					<-sem
					return
				}
				ghs.processBranches(ctx, genClient, now, branches, searchRepos[i].Name)
				<-sem
			}()
		}

		// contributor count
		for i := 0; i < len(searchRepos); i++ {
			i := i
			sem <- 1
			go func() {
				contribCount, err := ghs.getContributorCount(ctx, restClient, searchRepos[i], now)
				if err != nil {
					ghs.logger.Sugar().Errorf("error getting contributor count", zap.Error(err))
					<-sem
					return
				}
				ghs.logger.Sugar().Debugf("contributor count: %v for repo %v", contribCount, searchRepos[i].Name)
				ghs.mb.RecordGitRepositoryContributorCountDataPoint(now, int64(contribCount), searchRepos[i].Name)
				<-sem
			}()
		}

		// wait until all goroutines are finished
		for i := 0; i < maxProcesses; i++ {
			sem <- 1
		}
	}

	return ghs.mb.Emit(), nil
}<|MERGE_RESOLUTION|>--- conflicted
+++ resolved
@@ -62,84 +62,7 @@
 	}
 }
 
-<<<<<<< HEAD
-func getNumBranchPages(
-=======
-func getNumPrPages(
->>>>>>> 673db012
-	ghs *githubScraper,
-	ctx context.Context,
-	client graphql.Client,
-	repoName string,
-	now pcommon.Timestamp,
-) (int, error) {
-<<<<<<< HEAD
-	branchCount, err := ghs.getBranchCount(ctx, client, repoName, ghs.cfg.GitHubOrg)
-	if err != nil {
-		ghs.logger.Sugar().Errorf("error getting branch count", zap.Error(err))
-		return 0, err
-	}
-	ghs.logger.Sugar().Debugf("%v repo has %v branches", repoName, branchCount)
-
-	ghs.mb.RecordGitRepositoryBranchCountDataPoint(now, int64(branchCount), repoName)
-
-	bp := getNumPages(float64(50), float64(branchCount))
-	ghs.logger.Sugar().Debugf("branch pages: %v for repo %v", bp, repoName)
-	return bp, nil
-}
-
-func getBranchInfo(
-	ghs *githubScraper,
-	ctx context.Context,
-	client graphql.Client,
-	repoName string,
-	owner string,
-	branchPages int,
-	defaultBranch string,
-) ([]BranchNode, error) {
-	var branchCursor *string
-	var branches []BranchNode
-	for i := 0; i < branchPages; i++ {
-		r, err := getBranchData(ctx, client, repoName, ghs.cfg.GitHubOrg, 50, defaultBranch, branchCursor)
-		if err != nil {
-			ghs.logger.Sugar().Errorf("error getting branch data", zap.Error(err))
-			return nil, err
-		}
-
-		branches = append(branches, r.Repository.Refs.Nodes...)
-		branchCursor = &r.Repository.Refs.PageInfo.EndCursor
-		if !r.Repository.Refs.PageInfo.HasNextPage {
-			break
-		}
-	}
-	return branches, nil
-}
-
 func (ghs *githubScraper) getPullRequests(
-=======
-	prOpenCount, err := ghs.getPrCount(ctx, client, repoName, ghs.cfg.GitHubOrg, []PullRequestState{PullRequestStateOpen})
-	if err != nil {
-		return 0, err
-	}
-	ghs.logger.Sugar().Debugf("open pull request count: %v for repo %v", prOpenCount, repoName)
-	ghs.mb.RecordGitRepositoryPullRequestOpenCountDataPoint(now, int64(prOpenCount), repoName)
-
-	prMergedCount, err := ghs.getPrCount(ctx, client, repoName, ghs.cfg.GitHubOrg, []PullRequestState{PullRequestStateMerged})
-	if err != nil {
-		return 0, err
-	}
-	ghs.logger.Sugar().Debugf("merged pull request count: %v for repo %v", prMergedCount, repoName)
-	ghs.mb.RecordGitRepositoryPullRequestMergedCountDataPoint(now, int64(prMergedCount), repoName)
-
-	totalPrCount := add(prOpenCount, prMergedCount)
-	prPages := getNumPages(float64(100), float64(totalPrCount))
-	ghs.logger.Sugar().Debugf("pull request pages: %v for repo %v", prPages, repoName)
-	return prPages, err
-}
-
-func getPrData(
-	ghs *githubScraper,
->>>>>>> 673db012
 	ctx context.Context,
 	client graphql.Client,
 	repoName string,
@@ -248,15 +171,6 @@
 	repoName string,
 	defaultBranch string,
 ) ([]BranchNode, error) {
-<<<<<<< HEAD
-	var defaultBranch string = repo.DefaultBranchRef.Name
-
-	bp, err := getNumBranchPages(ghs, ctx, client, repo.Name, now)
-	if err != nil {
-		ghs.logger.Sugar().Errorf("error getting number of pages for branch data", zap.Error(err))
-		return nil, err
-	}
-=======
 
 	var branchCursor *string
 	var branches []BranchNode
@@ -266,7 +180,6 @@
 			ghs.logger.Sugar().Errorf("error getting branch data", zap.Error(err))
 			return nil, err
 		}
->>>>>>> 673db012
 
 		branches = append(branches, r.Repository.Refs.Nodes...)
 		branchCursor = &r.Repository.Refs.PageInfo.EndCursor
@@ -282,12 +195,8 @@
 	branches []BranchNode,
 	repoName string,
 ) {
-<<<<<<< HEAD
-=======
 
 	ghs.mb.RecordGitRepositoryBranchCountDataPoint(now, int64(len(branches)), repoName)
-
->>>>>>> 673db012
 	for _, branch := range branches {
 		if branch.Name == branch.Repository.DefaultBranchRef.Name || branch.Compare.BehindBy == 0 {
 			continue
