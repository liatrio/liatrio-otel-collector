--- conflicted
+++ resolved
@@ -81,30 +81,6 @@
 	}
 	return pullRequests, nil
 }
-<<<<<<< HEAD
-
-func getPullRequests(
-	ghs *githubScraper,
-	ctx context.Context,
-	client graphql.Client,
-	repo SearchNodeRepository,
-	now pcommon.Timestamp,
-) ([]PullRequestNode, error) {
-	prPages, err := getNumPrPages(ghs, ctx, client, repo.Name, now)
-	if err != nil {
-		ghs.logger.Sugar().Errorf("error getting total pr pages", zap.Error(err))
-		return nil, err
-	}
-	pullRequests, err := getPrData(ghs, ctx, client, prPages, repo.Name, ghs.cfg.GitHubOrg)
-	if err != nil {
-		ghs.logger.Sugar().Errorf("error getting pr data", zap.Error(err))
-		return nil, err
-	}
-
-	return pullRequests, nil
-}
-=======
->>>>>>> 8b654b16
 
 func processPullRequests(
 	ghs *githubScraper,
@@ -121,11 +97,7 @@
 			mergedCount++
 			prMergedTime := pr.MergedAt
 			mergeAge := int64(prMergedTime.Sub(pr.CreatedAt).Hours())
-<<<<<<< HEAD
-			ghs.mb.RecordGitRepositoryPullRequestMergeTimeDataPoint(now, mergeAge, pr.Repository.Name, pr.HeadRefName)
-=======
 			ghs.mb.RecordGitRepositoryPullRequestMergeTimeDataPoint(now, mergeAge, repoName, pr.HeadRefName)
->>>>>>> 8b654b16
 			// only exists if the pr is merged
 			if pr.MergeCommit.Deployments.TotalCount > 0 {
 				deploymentAgeUpperBound := pr.MergeCommit.Deployments.Nodes[0].CreatedAt
@@ -143,11 +115,8 @@
 			ghs.mb.RecordGitRepositoryPullRequestApprovalTimeDataPoint(now, approvalAge, repoName, pr.HeadRefName)
 		}
 	}
-<<<<<<< HEAD
-=======
 	ghs.mb.RecordGitRepositoryPullRequestOpenCountDataPoint(now, int64(openCount), repoName)
 	ghs.mb.RecordGitRepositoryPullRequestMergedCountDataPoint(now, int64(mergedCount), repoName)
->>>>>>> 8b654b16
 }
 
 func (ghs *githubScraper) getCommitInfo(
@@ -202,16 +171,7 @@
 	repoName string,
 	defaultBranch string,
 ) ([]BranchNode, error) {
-<<<<<<< HEAD
-	var defaultBranch string = repo.DefaultBranchRef.Name
-
-	bp, err := getNumBranchPages(ghs, ctx, client, repo.Name, now)
-	if err != nil {
-		ghs.logger.Sugar().Errorf("error getting number of pages for branch data", zap.Error(err))
-		return nil, err
-	}
-=======
-
+  
 	var branchCursor *string
 	var branches []BranchNode
 	for hasNextPage := true; hasNextPage; {
@@ -220,8 +180,6 @@
 			ghs.logger.Sugar().Errorf("error getting branch data", zap.Error(err))
 			return nil, err
 		}
->>>>>>> 8b654b16
-
 		branches = append(branches, r.Repository.Refs.Nodes...)
 		branchCursor = &r.Repository.Refs.PageInfo.EndCursor
 		hasNextPage = r.Repository.Refs.PageInfo.HasNextPage
@@ -236,11 +194,8 @@
 	branches []BranchNode,
 	repoName string,
 ) {
-<<<<<<< HEAD
-=======
 
 	ghs.mb.RecordGitRepositoryBranchCountDataPoint(now, int64(len(branches)), repoName)
->>>>>>> 8b654b16
 	for _, branch := range branches {
 		if branch.Name == branch.Repository.DefaultBranchRef.Name || branch.Compare.BehindBy == 0 {
 			continue
@@ -262,9 +217,6 @@
 		// the default branch. Doing it this way involves less queries because
 		// we don't have to know the queried branch name ahead of time.
 		cp := getNumPages(float64(100), float64(branch.Compare.BehindBy))
-<<<<<<< HEAD
-		ghs.processCommits(ctx, client, branch.Repository.Name, now, cp, branch)
-=======
 		adds, dels, age, err := ghs.getCommitInfo(ctx, client, branch.Repository.Name, now, cp, branch)
 		if err != nil {
 			ghs.logger.Sugar().Errorf("error getting commit info", zap.Error(err))
@@ -274,7 +226,6 @@
 		ghs.mb.RecordGitRepositoryBranchTimeDataPoint(now, age, branch.Repository.Name, branch.Name)
 		ghs.mb.RecordGitRepositoryBranchLineAdditionCountDataPoint(now, int64(adds), branch.Repository.Name, branch.Name)
 		ghs.mb.RecordGitRepositoryBranchLineDeletionCountDataPoint(now, int64(dels), branch.Repository.Name, branch.Name)
->>>>>>> 8b654b16
 	}
 }
 
