//go:generate genqlient

package githubscraper

import (
	"context"
	"errors"
	"net/http"
	"sync"
	"time"

	"github.com/Khan/genqlient/graphql"
	"go.opentelemetry.io/collector/component"
	"go.opentelemetry.io/collector/pdata/pcommon"
	"go.opentelemetry.io/collector/pdata/pmetric"
	"go.opentelemetry.io/collector/receiver"
	"go.uber.org/zap"

	"github.com/liatrio/liatrio-otel-collector/pkg/receiver/gitproviderreceiver/internal/metadata"
)

var errClientNotInitErr = errors.New("http client not initialized")

// Not sure if this needs to be here after the refactor
type PullRequest struct {
	Title       string
	CreatedDate time.Time
	ClosedDate  time.Time
}

type Repo struct {
	Name          string
	Owner         string
	DefaultBranch string
	PullRequests  []PullRequest
}

type githubScraper struct {
	client   *http.Client
	cfg      *Config
	settings component.TelemetrySettings
	logger   *zap.Logger
	mb       *metadata.MetricsBuilder
	rb       *metadata.ResourceBuilder
}

func (ghs *githubScraper) start(_ context.Context, host component.Host) (err error) {
	ghs.logger.Sugar().Info("Starting the scraper inside scraper.go")
	// TODO: Fix the ToClient configuration
	ghs.client, err = ghs.cfg.ToClient(host, ghs.settings)
	return
}

func newGitHubScraper(
	_ context.Context,
	settings receiver.CreateSettings,
	cfg *Config,
) *githubScraper {
	return &githubScraper{
		cfg:      cfg,
		settings: settings.TelemetrySettings,
		logger:   settings.Logger,
		mb:       metadata.NewMetricsBuilder(cfg.MetricsBuilderConfig, settings),
		rb:       metadata.NewResourceBuilder(cfg.ResourceAttributes),
	}
}

func (ghs *githubScraper) getPullRequests(
	ctx context.Context,
	client graphql.Client,
	repoName string,
) ([]PullRequestNode, error) {
	var prCursor *string
	var pullRequests []PullRequestNode

	for hasNextPage := true; hasNextPage; {
		prs, err := getPullRequestData(ctx, client, repoName, ghs.cfg.GitHubOrg, 100, prCursor, []PullRequestState{"OPEN", "MERGED"})
		if err != nil {
			return nil, err
		}
		pullRequests = append(pullRequests, prs.Repository.PullRequests.Nodes...)
		prCursor = &prs.Repository.PullRequests.PageInfo.EndCursor
		hasNextPage = prs.Repository.PullRequests.PageInfo.HasNextPage
	}
	return pullRequests, nil
}

func (ghs *githubScraper) getCommitInfo(
	ctx context.Context,
	client graphql.Client,
	repoName string,
	now pcommon.Timestamp,
	branch BranchNode,
) (int, int, int64, error) {
	comCount := 100
	var cc *string
	var adds int = 0
	var dels int = 0
	var age int64 = 0

	// We're using BehindBy here because we're comparing against the target
	// branch, which is the default branch. In essence the response is saying
	// the default branch is behind the queried branch by X commits which is
	// the number of commits made to the queried branch but not merged into
	// the default branch. Doing it this way involves less queries because
	// we don't have to know the queried branch name ahead of time.
	comPages := getNumPages(float64(100), float64(branch.Compare.BehindBy))

	for nPage := 1; nPage <= comPages; nPage++ {
		if nPage == comPages {
			comCount = branch.Compare.BehindBy % 100
			// When the last page is full
			if comCount == 0 {
				comCount = 100
			}
		}
		c, err := ghs.getCommitData(context.Background(), client, repoName, ghs.cfg.GitHubOrg, comCount, cc, branch.Name)
		if err != nil {
			ghs.logger.Sugar().Errorf("error getting commit data", zap.Error(err))
			return 0, 0, 0, err
		}

		if len(c.Edges) == 0 {
			break
		}
		cc = &c.PageInfo.EndCursor
		if nPage == comPages {
			e := c.GetEdges()
			oldest := e[len(e)-1].Node.GetCommittedDate()
			age = int64(time.Since(oldest).Hours())
		}
		for b := 0; b < len(c.Edges); b++ {
			adds = add(adds, c.Edges[b].Node.Additions)
			dels = add(dels, c.Edges[b].Node.Deletions)
		}

	}
	return adds, dels, age, nil
}

<<<<<<< HEAD
func (ghs *githubScraper) processBranches(
	ctx context.Context,
	client graphql.Client,
	now pcommon.Timestamp,
	branches []BranchNode,
	repoName string,
) {

	for _, branch := range branches {
		if branch.Name == branch.Repository.DefaultBranchRef.Name || branch.Compare.BehindBy == 0 {
			continue
		}
		ghs.logger.Sugar().Debugf(
			"default branch behind by: %d\n %s branch behind by: %d in repo: %s",
			branch.Compare.BehindBy, branch.Name, branch.Compare.AheadBy, branch.Repository.Name)

		// Yes, this looks weird. The aheadby metric is referring to the number of commits the branch is AHEAD OF the
		// default branch, which in the context of the query is the behind by value. See the above below comment about
		// BehindBy vs AheadBy.
		ghs.mb.RecordGitRepositoryBranchCommitAheadbyCountDataPoint(now, int64(branch.Compare.BehindBy), branch.Repository.Name, branch.Name)
		ghs.mb.RecordGitRepositoryBranchCommitBehindbyCountDataPoint(now, int64(branch.Compare.AheadBy), branch.Repository.Name, branch.Name)

		adds, dels, age, err := ghs.getCommitInfo(ctx, client, branch.Repository.Name, now, branch)
		if err != nil {
			ghs.logger.Sugar().Errorf("error getting commit info", zap.Error(err))
			continue
		}

		ghs.mb.RecordGitRepositoryBranchTimeDataPoint(now, age, branch.Repository.Name, branch.Name)
		ghs.mb.RecordGitRepositoryBranchLineAdditionCountDataPoint(now, int64(adds), branch.Repository.Name, branch.Name)
		ghs.mb.RecordGitRepositoryBranchLineDeletionCountDataPoint(now, int64(dels), branch.Repository.Name, branch.Name)
	}
}

=======
>>>>>>> e12f6594
// scrape and return metrics
func (ghs *githubScraper) scrape(ctx context.Context) (pmetric.Metrics, error) {
	ghs.rb.SetGitVendorName("github")
	ghs.rb.SetOrganizationName(ghs.cfg.GitHubOrg)
	res := ghs.rb.Emit()

	if ghs.client == nil {
		return pmetric.NewMetrics(), errClientNotInitErr
	}

	now := pcommon.NewTimestampFromTime(time.Now())
	ghs.logger.Sugar().Debugf("current time: %v", now)

	currentDate := time.Now().Day()
	ghs.logger.Sugar().Debugf("current date: %v", currentDate)

	ghs.logger.Sugar().Debug("creating a new github client")

	genClient, restClient, err := ghs.createClients()
	if err != nil {
		ghs.logger.Sugar().Errorf("unable to create clients", zap.Error(err))
	}

	// Do some basic validation to ensure the values provided actually exist in github
	// prior to making queries against that org or user value
	loginType, err := ghs.login(ctx, genClient, ghs.cfg.GitHubOrg)
	if err != nil {
		ghs.logger.Sugar().Errorf("error logging into GitHub via GraphQL", zap.Error(err))
		return ghs.mb.Emit(), err
	}

	// Generate the search query based on the type, org/user name, and the search_query
	// value if provided
	sq := genDefaultSearchQuery(loginType, ghs.cfg.GitHubOrg)

	if ghs.cfg.SearchQuery != "" {
		sq = ghs.cfg.SearchQuery
		ghs.logger.Sugar().Debugf("using search query where query is: %v", ghs.cfg.SearchQuery)
	}

	repos, count, err := ghs.getRepos(ctx, genClient, sq)
	if err != nil {
		ghs.logger.Sugar().Errorf("error getting repo data", zap.Error(err))
		return ghs.mb.Emit(), err
	}

	ghs.mb.RecordGitRepositoryCountDataPoint(now, int64(count))

	var wg sync.WaitGroup

	for _, repo := range repos {
		repo := repo
		name := repo.Name
		trunk := repo.DefaultBranchRef.Name

		wg.Add(1)
		go func() {
			defer wg.Done()

			branches, count, err := ghs.getBranches(ctx, genClient, name, trunk)
			if err != nil {
				ghs.logger.Sugar().Errorf("error getting branch count for repo %s", zap.Error(err), repo.Name)
			}
			ghs.mb.RecordGitRepositoryBranchCountDataPoint(now, int64(count), name)

			for _, branch := range branches {
				if branch.Name == branch.Repository.DefaultBranchRef.Name || branch.Compare.BehindBy == 0 {
					continue
				}
				ghs.logger.Sugar().Debugf(
					"default branch behind by: %d\n %s branch behind by: %d in repo: %s",
					branch.Compare.BehindBy, branch.Name, branch.Compare.AheadBy, branch.Repository.Name)

				// Yes, this looks weird. The aheadby metric is referring to the number of commits the branch is AHEAD OF the
				// default branch, which in the context of the query is the behind by value. See the above below comment about
				// BehindBy vs AheadBy.
				ghs.mb.RecordGitRepositoryBranchCommitAheadbyCountDataPoint(now, int64(branch.Compare.BehindBy), branch.Repository.Name, branch.Name)
				ghs.mb.RecordGitRepositoryBranchCommitBehindbyCountDataPoint(now, int64(branch.Compare.AheadBy), branch.Repository.Name, branch.Name)

				// We're using BehindBy here because we're comparing against the target
				// branch, which is the default branch. In essence the response is saying
				// the default branch is behind the queried branch by X commits which is
				// the number of commits made to the queried branch but not merged into
				// the default branch. Doing it this way involves less queries because
				// we don't have to know the queried branch name ahead of time.
				cp := getNumPages(float64(100), float64(branch.Compare.BehindBy))
				adds, dels, age, err := ghs.getCommitInfo(ctx, genClient, branch.Repository.Name, now, cp, branch)
				if err != nil {
					ghs.logger.Sugar().Errorf("error getting commit info", zap.Error(err))
					continue
				}

				ghs.mb.RecordGitRepositoryBranchTimeDataPoint(now, age, branch.Repository.Name, branch.Name)
				ghs.mb.RecordGitRepositoryBranchLineAdditionCountDataPoint(now, int64(adds), branch.Repository.Name, branch.Name)
				ghs.mb.RecordGitRepositoryBranchLineDeletionCountDataPoint(now, int64(dels), branch.Repository.Name, branch.Name)

			}

			// Get the contributor count for each of the repositories
			contribs, err := ghs.getContributorCount(ctx, restClient, name)
			if err != nil {
				ghs.logger.Sugar().Errorf("error getting contributor count for repo %s", zap.Error(err), repo.Name)
			}
			ghs.mb.RecordGitRepositoryContributorCountDataPoint(now, int64(contribs), name)

			prs, err := ghs.getPullRequests(ctx, genClient, name)
			if err != nil {
				ghs.logger.Sugar().Errorf("error getting pull requests for repo %s", zap.Error(err), repo.Name)
			}

			var merged int
			var open int

			for _, pr := range prs {
				if pr.Merged {
					merged++
					time := pr.MergedAt
					age := int64(time.Sub(pr.CreatedAt).Hours())
					branch := pr.HeadRefName
					ghs.mb.RecordGitRepositoryPullRequestMergeTimeDataPoint(now, age, name, branch)
					// only exists if the pr is merged
					if pr.MergeCommit.Deployments.TotalCount > 0 {
						deploymentAgeUpperBound := pr.MergeCommit.Deployments.Nodes[0].CreatedAt
						deploymentAge := int64(deploymentAgeUpperBound.Sub(pr.CreatedAt).Hours())
						ghs.mb.RecordGitRepositoryPullRequestDeploymentTimeDataPoint(now, deploymentAge, name, pr.HeadRefName)
					}
				} else {
					open++
					age := int64(now.AsTime().Sub(pr.CreatedAt).Hours())
					ghs.mb.RecordGitRepositoryPullRequestTimeDataPoint(now, age, name, pr.HeadRefName)
				}

				if pr.Reviews.TotalCount > 0 {
					bound := pr.Reviews.Nodes[0].CreatedAt
					age := int64(bound.Sub(pr.CreatedAt).Hours())
					ghs.mb.RecordGitRepositoryPullRequestApprovalTimeDataPoint(now, age, name, pr.HeadRefName)
				}
			}

			ghs.mb.RecordGitRepositoryPullRequestOpenCountDataPoint(now, int64(open), name)
			ghs.mb.RecordGitRepositoryPullRequestMergedCountDataPoint(now, int64(merged), name)
		}()
	}
	wg.Wait()

	return ghs.mb.Emit(metadata.WithResource(res)), nil
}<|MERGE_RESOLUTION|>--- conflicted
+++ resolved
@@ -138,43 +138,6 @@
 	return adds, dels, age, nil
 }
 
-<<<<<<< HEAD
-func (ghs *githubScraper) processBranches(
-	ctx context.Context,
-	client graphql.Client,
-	now pcommon.Timestamp,
-	branches []BranchNode,
-	repoName string,
-) {
-
-	for _, branch := range branches {
-		if branch.Name == branch.Repository.DefaultBranchRef.Name || branch.Compare.BehindBy == 0 {
-			continue
-		}
-		ghs.logger.Sugar().Debugf(
-			"default branch behind by: %d\n %s branch behind by: %d in repo: %s",
-			branch.Compare.BehindBy, branch.Name, branch.Compare.AheadBy, branch.Repository.Name)
-
-		// Yes, this looks weird. The aheadby metric is referring to the number of commits the branch is AHEAD OF the
-		// default branch, which in the context of the query is the behind by value. See the above below comment about
-		// BehindBy vs AheadBy.
-		ghs.mb.RecordGitRepositoryBranchCommitAheadbyCountDataPoint(now, int64(branch.Compare.BehindBy), branch.Repository.Name, branch.Name)
-		ghs.mb.RecordGitRepositoryBranchCommitBehindbyCountDataPoint(now, int64(branch.Compare.AheadBy), branch.Repository.Name, branch.Name)
-
-		adds, dels, age, err := ghs.getCommitInfo(ctx, client, branch.Repository.Name, now, branch)
-		if err != nil {
-			ghs.logger.Sugar().Errorf("error getting commit info", zap.Error(err))
-			continue
-		}
-
-		ghs.mb.RecordGitRepositoryBranchTimeDataPoint(now, age, branch.Repository.Name, branch.Name)
-		ghs.mb.RecordGitRepositoryBranchLineAdditionCountDataPoint(now, int64(adds), branch.Repository.Name, branch.Name)
-		ghs.mb.RecordGitRepositoryBranchLineDeletionCountDataPoint(now, int64(dels), branch.Repository.Name, branch.Name)
-	}
-}
-
-=======
->>>>>>> e12f6594
 // scrape and return metrics
 func (ghs *githubScraper) scrape(ctx context.Context) (pmetric.Metrics, error) {
 	ghs.rb.SetGitVendorName("github")
