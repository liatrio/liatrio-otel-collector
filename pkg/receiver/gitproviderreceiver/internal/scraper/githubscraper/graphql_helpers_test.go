package githubscraper

import (
	"context"
	"errors"
	"testing"

	"github.com/Khan/genqlient/graphql"
	"github.com/stretchr/testify/assert"
)

type mockClient struct {
<<<<<<< HEAD
	openPrCount   int
	mergedPrCount int
	branchCount   int
	err           bool
	err2          bool
	errString     string
	prs           getPullRequestDataRepositoryPullRequestsPullRequestConnection
	branchData    getBranchDataRepositoryRefsRefConnection
	commitData    CommitNodeTargetCommit
	repoData      []getRepoDataBySearchSearchSearchResultItemConnection
	curPage       int
=======
	err        bool
	errString  string
	prs        []getPullRequestDataRepositoryPullRequestsPullRequestConnection
	branchData []getBranchDataRepositoryRefsRefConnection
	commitData CommitNodeTargetCommit
	curPage    int
>>>>>>> 8fed0128
}

func (m *mockClient) MakeRequest(ctx context.Context, req *graphql.Request, resp *graphql.Response) error {
	switch op := req.OpName; op {
	case "getPullRequestData":
		//for forcing arbitrary errors
		if m.err {
			return errors.New(m.errString)
		}
		r := resp.Data.(*getPullRequestDataResponse)
		r.Repository.PullRequests = m.prs[m.curPage]
		m.curPage++

	case "getBranchData":
		if m.err {
			return errors.New(m.errString)
		}
		r := resp.Data.(*getBranchDataResponse)
		r.Repository.Refs = m.branchData[m.curPage]
		m.curPage++

	case "getCommitData":
		if m.err {
			return errors.New(m.errString)
		}
		r := resp.Data.(*getCommitDataResponse)
		commitNodes := []CommitNode{
			{Target: &m.commitData},
		}
		r.Repository.Refs.Nodes = commitNodes

	case "getRepoDataBySearch":
		if m.err {
			return errors.New(m.errString)
		}
		r := resp.Data.(*getRepoDataBySearchResponse)
		r.Search = m.repoData[m.curPage]
		m.curPage++
	}
	return nil
}

func TestGetNumPages100(t *testing.T) {
	p := float64(100)
	n := float64(375)

	expected := 4

	num := getNumPages(p, n)

	assert.Equal(t, expected, num)
}

func TestGetNumPages10(t *testing.T) {
	p := float64(10)
	n := float64(375)

	expected := 38

	num := getNumPages(p, n)

	assert.Equal(t, expected, num)
}

func TestGetNumPages1(t *testing.T) {
	p := float64(10)
	n := float64(1)

	expected := 1

	num := getNumPages(p, n)

	assert.Equal(t, expected, num)
}

func TestAddInt(t *testing.T) {
	a := 100
	b := 100

	expected := 200

	num := add(a, b)

	assert.Equal(t, expected, num)
}

func TestAddZero(t *testing.T) {
	a := 0
	b := 1

	expected := 1

	num := add(a, b)

	assert.Equal(t, expected, num)
}

func TestAddFloat(t *testing.T) {
	a := 10.5
	b := 10.5

	expected := 21.0

	num := add(a, b)

	assert.Equal(t, expected, num)
}

func TestAddNegativeInt(t *testing.T) {
	a := 1
	b := -1

	expected := 0

	num := add(a, b)

	assert.Equal(t, expected, num)
}

func TestAddNegativeFloat(t *testing.T) {
	a := 1.5
	b := -10.0

	expected := -8.5

	num := add(a, b)

	assert.Equal(t, expected, num)
}

func TestSubInt(t *testing.T) {
	a := 100
	b := 10

	expected := 90

	num := sub(a, b)

	assert.Equal(t, expected, num)
}

func TestSubFloat(t *testing.T) {
	a := 10.5
	b := 10.5

	expected := 0.0

	num := sub(a, b)

	assert.Equal(t, expected, num)
}

func TestSubNegativeInt(t *testing.T) {
	a := 1
	b := -1

	expected := 2

	num := sub(a, b)

	assert.Equal(t, expected, num)
}

func TestSubNegativeFloat(t *testing.T) {
	a := 1.5
	b := -10.0

	expected := 11.5

	num := sub(a, b)

	assert.Equal(t, expected, num)
}

func TestGenDefaultSearchQueryOrg(t *testing.T) {
	st := "org"
	org := "empire"

	expected := "org:empire archived:false"

	actual := genDefaultSearchQuery(st, org)

	assert.Equal(t, expected, actual)
}

func TestGenDefaultSearchQueryUser(t *testing.T) {
	st := "user"
	org := "vader"

	expected := "user:vader archived:false"

	actual := genDefaultSearchQuery(st, org)

	assert.Equal(t, expected, actual)
}

func TestCheckOwnerTypeValid(t *testing.T) {
	validOptions := []string{"org", "user"}

	for _, option := range validOptions {
		valid, err := checkOwnerTypeValid(option)

		assert.True(t, valid)
		assert.Nil(t, err)
	}
}

func TestCheckOwnerTypeValidRandom(t *testing.T) {
	invalidOptions := []string{"sorg", "suser", "users", "orgs", "invalid", "text"}

	for _, option := range invalidOptions {
		valid, err := checkOwnerTypeValid(option)

		assert.False(t, valid)
		assert.NotNil(t, err)
	}
}<|MERGE_RESOLUTION|>--- conflicted
+++ resolved
@@ -10,26 +10,13 @@
 )
 
 type mockClient struct {
-<<<<<<< HEAD
-	openPrCount   int
-	mergedPrCount int
-	branchCount   int
-	err           bool
-	err2          bool
-	errString     string
-	prs           getPullRequestDataRepositoryPullRequestsPullRequestConnection
-	branchData    getBranchDataRepositoryRefsRefConnection
-	commitData    CommitNodeTargetCommit
-	repoData      []getRepoDataBySearchSearchSearchResultItemConnection
-	curPage       int
-=======
 	err        bool
 	errString  string
 	prs        []getPullRequestDataRepositoryPullRequestsPullRequestConnection
 	branchData []getBranchDataRepositoryRefsRefConnection
+  repoData   []getRepoDataBySearchSearchSearchResultItemConnection
 	commitData CommitNodeTargetCommit
 	curPage    int
->>>>>>> 8fed0128
 }
 
 func (m *mockClient) MakeRequest(ctx context.Context, req *graphql.Request, resp *graphql.Response) error {
