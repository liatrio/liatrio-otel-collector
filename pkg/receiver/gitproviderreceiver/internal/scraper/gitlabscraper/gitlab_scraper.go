--- conflicted
+++ resolved
@@ -8,11 +8,8 @@
 	"errors"
 	"fmt"
 	"net/http"
-<<<<<<< HEAD
+	"net/url"
 	"strconv"
-=======
-	"net/url"
->>>>>>> 0a7615ef
 	"sync"
 	"time"
 
