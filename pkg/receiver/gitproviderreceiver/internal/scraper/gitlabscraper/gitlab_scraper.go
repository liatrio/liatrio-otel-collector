--- conflicted
+++ resolved
@@ -295,29 +295,9 @@
 		go gls.getMergeRequests(ctx, graphClient, work[i], MergeRequestStateMerged, mergeCh, &wg1)
 	}
 
-<<<<<<< HEAD
 	for i := 0; i < opBuf; i++ {
 		go gls.processBranches(restClient, branchCh, now)
 		go gls.processMergeRequests(mergeCh, now)
-=======
-	// Handling the merge request data
-	for mrs := range mergeCh {
-		for _, mr := range mrs {
-			gls.mb.RecordGitRepositoryBranchLineAdditionCountDataPoint(now, int64(mr.DiffStatsSummary.Additions), mr.Project.FullPath, mr.SourceBranch)
-			gls.mb.RecordGitRepositoryBranchLineDeletionCountDataPoint(now, int64(mr.DiffStatsSummary.Deletions), mr.Project.FullPath, mr.SourceBranch)
-
-			// IsZero() tells us if the time is or isnt  January 1, year 1, 00:00:00 UTC, which is what null graphql date values get returned as in Go
-			if mr.MergedAt.IsZero() {
-				mrAge := int64(time.Since(mr.CreatedAt).Hours())
-				gls.mb.RecordGitRepositoryPullRequestTimeDataPoint(now, mrAge, mr.Project.FullPath, mr.SourceBranch)
-				gls.logger.Sugar().Debugf("%s merge request for branch %v, age: %v", mr.Project.FullPath, mr.SourceBranch, mrAge)
-			} else {
-				mergedAge := int64(mr.MergedAt.Sub(mr.CreatedAt).Hours())
-				gls.mb.RecordGitRepositoryPullRequestMergeTimeDataPoint(now, mergedAge, mr.Project.FullPath, mr.SourceBranch)
-				gls.logger.Sugar().Debugf("%s merge request for branch %v, merged age: %v", mr.Project.FullPath, mr.SourceBranch, mergedAge)
-			}
-		}
->>>>>>> 37e22f38
 	}
 
 	wg1.Wait()
