// Copyright The OpenTelemetry Authors
// SPDX-License-Identifier: Apache-2.0

package gitlabscraper

import (
	"context"
	"errors"
	"net/http"
	"sync"
	"time"

	"github.com/Khan/genqlient/graphql"
	"github.com/xanzy/go-gitlab"
	"go.opentelemetry.io/collector/component"
	"go.opentelemetry.io/collector/pdata/pcommon"
	"go.opentelemetry.io/collector/pdata/pmetric"
	"go.opentelemetry.io/collector/receiver"
	"go.uber.org/zap"

	"github.com/liatrio/liatrio-otel-collector/pkg/receiver/gitproviderreceiver/internal/metadata"
)

var errClientNotInitErr = errors.New("http client not initialized")

type gitlabScraper struct {
	client   *http.Client
	cfg      *Config
	settings component.TelemetrySettings
	logger   *zap.Logger
	mb       *metadata.MetricsBuilder
}

func (gls *gitlabScraper) start(_ context.Context, host component.Host) (err error) {
	gls.logger.Sugar().Info("Starting the scraper inside scraper.go")
	// TODO: Fix the ToClient configuration
	gls.client, err = gls.cfg.ToClient(host, gls.settings)
	return
}

func newGitLabScraper(
	_ context.Context,
	settings receiver.CreateSettings,
	cfg *Config,
) *gitlabScraper {
	return &gitlabScraper{
		cfg:      cfg,
		settings: settings.TelemetrySettings,
		logger:   settings.Logger,
		mb:       metadata.NewMetricsBuilder(cfg.MetricsBuilderConfig, settings),
	}
}

type gitlabProject struct {
	Name           string
	Path           string
	CreatedAt      time.Time
	LastActivityAt time.Time
}

type projectData struct {
	ProjectPath   string
	DefaultBranch string
	Branches      []string
}

// Returns a struct with the project path and an array of branch names via the given channel.
//
// The max number of branch names currently returned is 100,000 since the GitLab API will let us get
// as much as we want but it will take a long time to get all the branches. The biggest repo we
// found was a GitLab repo with just over 100,000 branches which is an extreme edge case which we
// believe is not worth supporting.
func (gls *gitlabScraper) getBranches(
	ctx context.Context,
	graphClient graphql.Client,
	projects []gitlabProject,
	ch chan projectData,
	waitGroup *sync.WaitGroup,
) {
	defer waitGroup.Done()

	for _, project := range projects {
		branches, err := getBranchNames(ctx, graphClient, project.Path)
		if err != nil {
			gls.logger.Sugar().Errorf("error: %v", err)
			return
		}
		ch <- projectData{ProjectPath: project.Path, DefaultBranch: branches.Project.Repository.RootRef, Branches: branches.Project.Repository.BranchNames}
	}
<<<<<<< HEAD
=======

	ch <- projectData{ProjectPath: projectPath, DefaultBranch: branches.Project.Repository.RootRef, Branches: branches.Project.Repository.BranchNames}
>>>>>>> c51a790e
}

func (gls *gitlabScraper) getMergeRequests(
	ctx context.Context,
	graphClient graphql.Client,
	projects []gitlabProject,
	state MergeRequestState,
	ch chan []MergeRequestNode,
	waitGroup *sync.WaitGroup,
) {
	defer waitGroup.Done()
	for _, project := range projects {
		gls.logger.Sugar().Debugf("getting merge requests for project: %v", project.Path)
		var mergeRequestData []MergeRequestNode
		var mrCursor *string
		for hasNextPage := true; hasNextPage; {
			// Get the next page of data
			mr, err := getMergeRequests(ctx, graphClient, project.Path, mrCursor, state)
			if err != nil {
				gls.logger.Sugar().Errorf("error: %v", err)
			}
			if len(mr.Project.MergeRequests.Nodes) == 0 {
				break
			}
			// Check if there is a next page
			hasNextPage = mr.Project.MergeRequests.PageInfo.HasNextPage

			// Set the cursor to the end cursor of the current page
			mrCursor = &mr.Project.MergeRequests.PageInfo.EndCursor
			mergeRequestData = append(mergeRequestData, mr.Project.MergeRequests.Nodes...)
			gls.logger.Sugar().Debugf("project: %v has %v %s merge requests", project.Path, len(mr.Project.MergeRequests.Nodes), state)
		}
		if len(mergeRequestData) != 0 {
			ch <- mergeRequestData
		}
	}
}

func (gls *gitlabScraper) processMergeRequests(
	mergeCh chan []MergeRequestNode,
	now pcommon.Timestamp,
) {
	for mrs := range mergeCh {
		for _, mr := range mrs {
			gls.mb.RecordGitRepositoryBranchLineAdditionCountDataPoint(now, int64(mr.DiffStatsSummary.Additions), mr.Project.FullPath, mr.SourceBranch)
			gls.mb.RecordGitRepositoryBranchLineDeletionCountDataPoint(now, int64(mr.DiffStatsSummary.Deletions), mr.Project.FullPath, mr.SourceBranch)

			//IsZero() tells us if the time is or isnt  January 1, year 1, 00:00:00 UTC, which is what null graphql date values get returned as in Go
			if mr.MergedAt.IsZero() {
				mrAge := int64(time.Since(mr.CreatedAt).Hours())
				gls.mb.RecordGitRepositoryPullRequestTimeDataPoint(now, mrAge, mr.Project.FullPath, mr.SourceBranch)
				gls.logger.Sugar().Debugf("%s merge request for branch %v, age: %v", mr.Project.FullPath, mr.SourceBranch, mrAge)
			} else {
				mergedAge := int64(mr.MergedAt.Sub(mr.CreatedAt).Hours())
				gls.mb.RecordGitRepositoryPullRequestMergeTimeDataPoint(now, mergedAge, mr.Project.FullPath, mr.SourceBranch)
				gls.logger.Sugar().Debugf("%s merge request for branch %v, merged age: %v", mr.Project.FullPath, mr.SourceBranch, mergedAge)
			}
		}
	}
}

func (gls *gitlabScraper) processBranches(
	restClient *gitlab.Client,
	branchCh chan projectData,
	now pcommon.Timestamp,
) {
	for proj := range branchCh {
		gls.mb.RecordGitRepositoryBranchCountDataPoint(now, int64(len(proj.Branches)), proj.ProjectPath)
		gls.logger.Sugar().Debugf("%s branch count: %v", proj.ProjectPath, int64(len(proj.Branches)))

		for _, branch := range proj.Branches {
			if branch == proj.DefaultBranch {
				continue
			}

			diff, _, err := restClient.Repositories.Compare(proj.ProjectPath, &gitlab.CompareOptions{From: &proj.DefaultBranch, To: gitlab.String(branch)})
			if err != nil {
				gls.logger.Sugar().Errorf("error: %v", err)
			}

			if len(diff.Commits) != 0 {
				branchAge := time.Since(*diff.Commits[0].CreatedAt).Hours()
				gls.logger.Sugar().Debugf("%v age: %v hours, commit name: %s", branch, branchAge, diff.Commits[0].Title)
				gls.mb.RecordGitRepositoryBranchTimeDataPoint(now, int64(branchAge), proj.ProjectPath, branch)
			}
		}
	}
}

// Scrape the GitLab GraphQL API for the various metrics.
func (gls *gitlabScraper) scrape(ctx context.Context) (pmetric.Metrics, error) {
	gls.logger.Sugar().Debug("checking if client is initialized")
	if gls.client == nil {
		return pmetric.NewMetrics(), errClientNotInitErr
	}

	now := pcommon.NewTimestampFromTime(time.Now())

	gls.logger.Sugar().Debugf("current time: %v", now)

	currentDate := time.Now().Day()

	gls.logger.Sugar().Debugf("current date: %v", currentDate)

	gls.logger.Sugar().Debug("creating a new gitlab client")

	graphClient := graphql.NewClient("https://gitlab.com/api/graphql", gls.client)
	restClient, err := gitlab.NewClient("", gitlab.WithHTTPClient(gls.client))
	if err != nil {
		gls.logger.Sugar().Errorf("error: %v", err)
	}

	var projectList []gitlabProject
	var projectsCursor *string

	for hasNextPage := true; hasNextPage; {
		// TODO: since we pass in a context already, do we need to create a new background context?
		// Get the next page of data
		projects, err := getAllGroupProjects(context.Background(), graphClient, gls.cfg.GitLabOrg, projectsCursor)
		if err != nil {
			gls.logger.Sugar().Errorf("error: %v", err)
		}

		if len(projects.Group.Projects.Nodes) == 0 {
			err = errors.New("no GitLab projects found for the given group/org")
			gls.logger.Sugar().Error(err)

			return gls.mb.Emit(), err
		}

		// Check if there is a next page
		hasNextPage = projects.Group.Projects.PageInfo.HasNextPage

		// Set the cursor to the end cursor of the current page
		projectsCursor = &projects.Group.Projects.PageInfo.EndCursor

		for _, p := range projects.Group.Projects.Nodes {
			projectList = append(projectList, gitlabProject{
				Name:           p.Name,
				Path:           p.FullPath,
				CreatedAt:      p.CreatedAt,
				LastActivityAt: p.LastActivityAt,
			})
		}
	}

	var wg1 sync.WaitGroup

	var opBuf int = 5
	chunkSize := (len(projectList) + opBuf - 1) / opBuf
	var work [][]gitlabProject = chunkSlice(projectList, chunkSize)
	if opBuf > len(work) {
		opBuf = len(work)
	}

	branchCh := make(chan projectData, opBuf)
	mergeCh := make(chan []MergeRequestNode, opBuf)
	gls.logger.Sugar().Debugf("There are %v projects", len(projectList))
	gls.logger.Sugar().Debugf("There are %v workers", len(work))
	for i := 0; i < opBuf; i++ {
		gls.logger.Sugar().Debugf("worker %v has work of size %v", i, len(work[i]))
	}
<<<<<<< HEAD
	// TODO: Must account for when there are more than 100,000 branch names in a project.
	for i := 0; i < opBuf; i++ {
		wg1.Add(3)
		i := i
		go gls.getBranches(ctx, graphClient, work[i], branchCh, &wg1)
		go gls.getMergeRequests(ctx, graphClient, work[i], MergeRequestStateOpened, mergeCh, &wg1)
		go gls.getMergeRequests(ctx, graphClient, work[i], MergeRequestStateMerged, mergeCh, &wg1)
=======

	go func() {
		wg2.Wait()
		close(mergeCh)
	}()

	for proj := range branchCh {
		gls.mb.RecordGitRepositoryBranchCountDataPoint(now, int64(len(proj.Branches)), proj.ProjectPath)
		gls.logger.Sugar().Debugf("%s branch count: %v", proj.ProjectPath, int64(len(proj.Branches)))

		for _, branch := range proj.Branches {
			if branch == proj.DefaultBranch {
				continue
			}

			diff, _, err := restClient.Repositories.Compare(proj.ProjectPath, &gitlab.CompareOptions{From: &proj.DefaultBranch, To: gitlab.String(branch)})
			if err != nil {
				gls.logger.Sugar().Errorf("error: %v", err)
			}

			if len(diff.Commits) != 0 {
				branchAge := time.Since(*diff.Commits[0].CreatedAt).Hours()
				gls.logger.Sugar().Debugf("%v age: %v hours, commit name: %s", branch, branchAge, diff.Commits[0].Title)
				gls.mb.RecordGitRepositoryBranchTimeDataPoint(now, int64(branchAge), proj.ProjectPath, branch)
			}
		}
>>>>>>> c51a790e
	}

	for i := 0; i < opBuf; i++ {
		wg1.Add(2)
		go gls.processBranches(restClient, branchCh, now)
		go gls.processMergeRequests(mergeCh, now)
	}

	wg1.Wait()
	close(branchCh)
	close(mergeCh)
	// record repository count metric
	gls.mb.RecordGitRepositoryCountDataPoint(now, int64(len(projectList)))

	return gls.mb.Emit(), nil
}<|MERGE_RESOLUTION|>--- conflicted
+++ resolved
@@ -87,11 +87,6 @@
 		}
 		ch <- projectData{ProjectPath: project.Path, DefaultBranch: branches.Project.Repository.RootRef, Branches: branches.Project.Repository.BranchNames}
 	}
-<<<<<<< HEAD
-=======
-
-	ch <- projectData{ProjectPath: projectPath, DefaultBranch: branches.Project.Repository.RootRef, Branches: branches.Project.Repository.BranchNames}
->>>>>>> c51a790e
 }
 
 func (gls *gitlabScraper) getMergeRequests(
@@ -254,7 +249,7 @@
 	for i := 0; i < opBuf; i++ {
 		gls.logger.Sugar().Debugf("worker %v has work of size %v", i, len(work[i]))
 	}
-<<<<<<< HEAD
+
 	// TODO: Must account for when there are more than 100,000 branch names in a project.
 	for i := 0; i < opBuf; i++ {
 		wg1.Add(3)
@@ -262,34 +257,6 @@
 		go gls.getBranches(ctx, graphClient, work[i], branchCh, &wg1)
 		go gls.getMergeRequests(ctx, graphClient, work[i], MergeRequestStateOpened, mergeCh, &wg1)
 		go gls.getMergeRequests(ctx, graphClient, work[i], MergeRequestStateMerged, mergeCh, &wg1)
-=======
-
-	go func() {
-		wg2.Wait()
-		close(mergeCh)
-	}()
-
-	for proj := range branchCh {
-		gls.mb.RecordGitRepositoryBranchCountDataPoint(now, int64(len(proj.Branches)), proj.ProjectPath)
-		gls.logger.Sugar().Debugf("%s branch count: %v", proj.ProjectPath, int64(len(proj.Branches)))
-
-		for _, branch := range proj.Branches {
-			if branch == proj.DefaultBranch {
-				continue
-			}
-
-			diff, _, err := restClient.Repositories.Compare(proj.ProjectPath, &gitlab.CompareOptions{From: &proj.DefaultBranch, To: gitlab.String(branch)})
-			if err != nil {
-				gls.logger.Sugar().Errorf("error: %v", err)
-			}
-
-			if len(diff.Commits) != 0 {
-				branchAge := time.Since(*diff.Commits[0].CreatedAt).Hours()
-				gls.logger.Sugar().Debugf("%v age: %v hours, commit name: %s", branch, branchAge, diff.Commits[0].Title)
-				gls.mb.RecordGitRepositoryBranchTimeDataPoint(now, int64(branchAge), proj.ProjectPath, branch)
-			}
-		}
->>>>>>> c51a790e
 	}
 
 	for i := 0; i < opBuf; i++ {
