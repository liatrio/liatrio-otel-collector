--- conflicted
+++ resolved
@@ -73,67 +73,171 @@
 func (gls *gitlabScraper) getBranches(
 	ctx context.Context,
 	graphClient graphql.Client,
-	projects []gitlabProject,
+	projectPath string,
 	ch chan projectData,
 	waitGroup *sync.WaitGroup,
 ) {
 	defer waitGroup.Done()
 
-	for _, project := range projects {
-		branches, err := getBranchNames(ctx, graphClient, project.Path)
-		if err != nil {
-			gls.logger.Sugar().Errorf("error: %v", err)
-			return
-		}
-		ch <- projectData{ProjectPath: project.Path, DefaultBranch: branches.Project.Repository.RootRef, Branches: branches.Project.Repository.BranchNames}
-	}
-<<<<<<< HEAD
-=======
+	branches, err := getBranchNames(ctx, graphClient, projectPath)
+	if err != nil {
+		gls.logger.Sugar().Errorf("error: %v", err)
+		return
+	}
 
 	ch <- projectData{ProjectPath: projectPath, DefaultBranch: branches.Project.Repository.RootRef, Branches: branches.Project.Repository.BranchNames}
->>>>>>> c51a790e
 }
 
 func (gls *gitlabScraper) getMergeRequests(
 	ctx context.Context,
 	graphClient graphql.Client,
-	projects []gitlabProject,
+	projectPath string,
 	state MergeRequestState,
 	ch chan []MergeRequestNode,
 	waitGroup *sync.WaitGroup,
 ) {
+	var mergeRequestData []MergeRequestNode
+	var mrCursor *string
+
 	defer waitGroup.Done()
-	for _, project := range projects {
-		gls.logger.Sugar().Debugf("getting merge requests for project: %v", project.Path)
-		var mergeRequestData []MergeRequestNode
-		var mrCursor *string
-		for hasNextPage := true; hasNextPage; {
-			// Get the next page of data
-			mr, err := getMergeRequests(ctx, graphClient, project.Path, mrCursor, state)
+
+	for hasNextPage := true; hasNextPage; {
+		// Get the next page of data
+		mr, err := getMergeRequests(ctx, graphClient, projectPath, mrCursor, state)
+		if err != nil {
+			gls.logger.Sugar().Errorf("error: %v", err)
+		}
+
+		if len(mr.Project.MergeRequests.Nodes) == 0 {
+			break
+		}
+		// Check if there is a next page
+		hasNextPage = mr.Project.MergeRequests.PageInfo.HasNextPage
+
+		// Set the cursor to the end cursor of the current page
+		mrCursor = &mr.Project.MergeRequests.PageInfo.EndCursor
+
+		mergeRequestData = append(mergeRequestData, mr.Project.MergeRequests.Nodes...)
+	}
+
+	ch <- mergeRequestData
+}
+
+// Scrape the GitLab GraphQL API for the various metrics.
+func (gls *gitlabScraper) scrape(ctx context.Context) (pmetric.Metrics, error) {
+	gls.logger.Sugar().Debug("checking if client is initialized")
+	if gls.client == nil {
+		return pmetric.NewMetrics(), errClientNotInitErr
+	}
+
+	now := pcommon.NewTimestampFromTime(time.Now())
+
+	gls.logger.Sugar().Debugf("current time: %v", now)
+
+	currentDate := time.Now().Day()
+
+	gls.logger.Sugar().Debugf("current date: %v", currentDate)
+
+	gls.logger.Sugar().Debug("creating a new gitlab client")
+
+	graphClient := graphql.NewClient("https://gitlab.com/api/graphql", gls.client)
+	restClient, err := gitlab.NewClient("", gitlab.WithHTTPClient(gls.client))
+	if err != nil {
+		gls.logger.Sugar().Errorf("error: %v", err)
+	}
+
+	var projectList []gitlabProject
+	var projectsCursor *string
+
+	for hasNextPage := true; hasNextPage; {
+		// TODO: since we pass in a context already, do we need to create a new background context?
+		// Get the next page of data
+		projects, err := getAllGroupProjects(context.Background(), graphClient, gls.cfg.GitLabOrg, projectsCursor)
+		if err != nil {
+			gls.logger.Sugar().Errorf("error: %v", err)
+		}
+
+		if len(projects.Group.Projects.Nodes) == 0 {
+			err = errors.New("no GitLab projects found for the given group/org")
+			gls.logger.Sugar().Error(err)
+
+			return gls.mb.Emit(), err
+		}
+
+		// Check if there is a next page
+		hasNextPage = projects.Group.Projects.PageInfo.HasNextPage
+
+		// Set the cursor to the end cursor of the current page
+		projectsCursor = &projects.Group.Projects.PageInfo.EndCursor
+
+		for _, p := range projects.Group.Projects.Nodes {
+			projectList = append(projectList, gitlabProject{
+				Name:           p.Name,
+				Path:           p.FullPath,
+				CreatedAt:      p.CreatedAt,
+				LastActivityAt: p.LastActivityAt,
+			})
+		}
+	}
+
+	var wg1 sync.WaitGroup
+	var wg2 sync.WaitGroup
+
+	branchCh := make(chan projectData)
+
+	// TODO: Must account for when there are more than 100,000 branch names in a project.
+	for _, project := range projectList {
+		wg1.Add(1)
+
+		go func(project gitlabProject) {
+			gls.getBranches(ctx, graphClient, project.Path, branchCh, &wg1)
+		}(project)
+	}
+
+	go func() {
+		wg1.Wait()
+		close(branchCh)
+	}()
+
+	mergeCh := make(chan []MergeRequestNode)
+
+	for _, project := range projectList {
+		wg2.Add(2)
+
+		go func(project gitlabProject) {
+			gls.getMergeRequests(ctx, graphClient, project.Path, MergeRequestStateOpened, mergeCh, &wg2)
+			gls.getMergeRequests(ctx, graphClient, project.Path, MergeRequestStateMerged, mergeCh, &wg2)
+		}(project)
+	}
+
+	go func() {
+		wg2.Wait()
+		close(mergeCh)
+	}()
+
+	for proj := range branchCh {
+		gls.mb.RecordGitRepositoryBranchCountDataPoint(now, int64(len(proj.Branches)), proj.ProjectPath)
+		gls.logger.Sugar().Debugf("%s branch count: %v", proj.ProjectPath, int64(len(proj.Branches)))
+
+		for _, branch := range proj.Branches {
+			if branch == proj.DefaultBranch {
+				continue
+			}
+
+			diff, _, err := restClient.Repositories.Compare(proj.ProjectPath, &gitlab.CompareOptions{From: &proj.DefaultBranch, To: gitlab.String(branch)})
 			if err != nil {
 				gls.logger.Sugar().Errorf("error: %v", err)
 			}
-			if len(mr.Project.MergeRequests.Nodes) == 0 {
-				break
-			}
-			// Check if there is a next page
-			hasNextPage = mr.Project.MergeRequests.PageInfo.HasNextPage
-
-			// Set the cursor to the end cursor of the current page
-			mrCursor = &mr.Project.MergeRequests.PageInfo.EndCursor
-			mergeRequestData = append(mergeRequestData, mr.Project.MergeRequests.Nodes...)
-			gls.logger.Sugar().Debugf("project: %v has %v %s merge requests", project.Path, len(mr.Project.MergeRequests.Nodes), state)
-		}
-		if len(mergeRequestData) != 0 {
-			ch <- mergeRequestData
-		}
-	}
-}
-
-func (gls *gitlabScraper) processMergeRequests(
-	mergeCh chan []MergeRequestNode,
-	now pcommon.Timestamp,
-) {
+
+			if len(diff.Commits) != 0 {
+				branchAge := time.Since(*diff.Commits[0].CreatedAt).Hours()
+				gls.logger.Sugar().Debugf("%v age: %v hours, commit name: %s", branch, branchAge, diff.Commits[0].Title)
+				gls.mb.RecordGitRepositoryBranchTimeDataPoint(now, int64(branchAge), proj.ProjectPath, branch)
+			}
+		}
+	}
+
+	// Handling the merge request data
 	for mrs := range mergeCh {
 		for _, mr := range mrs {
 			gls.mb.RecordGitRepositoryBranchLineAdditionCountDataPoint(now, int64(mr.DiffStatsSummary.Additions), mr.Project.FullPath, mr.SourceBranch)
@@ -151,156 +255,7 @@
 			}
 		}
 	}
-}
-
-func (gls *gitlabScraper) processBranches(
-	restClient *gitlab.Client,
-	branchCh chan projectData,
-	now pcommon.Timestamp,
-) {
-	for proj := range branchCh {
-		gls.mb.RecordGitRepositoryBranchCountDataPoint(now, int64(len(proj.Branches)), proj.ProjectPath)
-		gls.logger.Sugar().Debugf("%s branch count: %v", proj.ProjectPath, int64(len(proj.Branches)))
-
-		for _, branch := range proj.Branches {
-			if branch == proj.DefaultBranch {
-				continue
-			}
-
-			diff, _, err := restClient.Repositories.Compare(proj.ProjectPath, &gitlab.CompareOptions{From: &proj.DefaultBranch, To: gitlab.String(branch)})
-			if err != nil {
-				gls.logger.Sugar().Errorf("error: %v", err)
-			}
-
-			if len(diff.Commits) != 0 {
-				branchAge := time.Since(*diff.Commits[0].CreatedAt).Hours()
-				gls.logger.Sugar().Debugf("%v age: %v hours, commit name: %s", branch, branchAge, diff.Commits[0].Title)
-				gls.mb.RecordGitRepositoryBranchTimeDataPoint(now, int64(branchAge), proj.ProjectPath, branch)
-			}
-		}
-	}
-}
-
-// Scrape the GitLab GraphQL API for the various metrics.
-func (gls *gitlabScraper) scrape(ctx context.Context) (pmetric.Metrics, error) {
-	gls.logger.Sugar().Debug("checking if client is initialized")
-	if gls.client == nil {
-		return pmetric.NewMetrics(), errClientNotInitErr
-	}
-
-	now := pcommon.NewTimestampFromTime(time.Now())
-
-	gls.logger.Sugar().Debugf("current time: %v", now)
-
-	currentDate := time.Now().Day()
-
-	gls.logger.Sugar().Debugf("current date: %v", currentDate)
-
-	gls.logger.Sugar().Debug("creating a new gitlab client")
-
-	graphClient := graphql.NewClient("https://gitlab.com/api/graphql", gls.client)
-	restClient, err := gitlab.NewClient("", gitlab.WithHTTPClient(gls.client))
-	if err != nil {
-		gls.logger.Sugar().Errorf("error: %v", err)
-	}
-
-	var projectList []gitlabProject
-	var projectsCursor *string
-
-	for hasNextPage := true; hasNextPage; {
-		// TODO: since we pass in a context already, do we need to create a new background context?
-		// Get the next page of data
-		projects, err := getAllGroupProjects(context.Background(), graphClient, gls.cfg.GitLabOrg, projectsCursor)
-		if err != nil {
-			gls.logger.Sugar().Errorf("error: %v", err)
-		}
-
-		if len(projects.Group.Projects.Nodes) == 0 {
-			err = errors.New("no GitLab projects found for the given group/org")
-			gls.logger.Sugar().Error(err)
-
-			return gls.mb.Emit(), err
-		}
-
-		// Check if there is a next page
-		hasNextPage = projects.Group.Projects.PageInfo.HasNextPage
-
-		// Set the cursor to the end cursor of the current page
-		projectsCursor = &projects.Group.Projects.PageInfo.EndCursor
-
-		for _, p := range projects.Group.Projects.Nodes {
-			projectList = append(projectList, gitlabProject{
-				Name:           p.Name,
-				Path:           p.FullPath,
-				CreatedAt:      p.CreatedAt,
-				LastActivityAt: p.LastActivityAt,
-			})
-		}
-	}
-
-	var wg1 sync.WaitGroup
-
-	var opBuf int = 5
-	chunkSize := (len(projectList) + opBuf - 1) / opBuf
-	var work [][]gitlabProject = chunkSlice(projectList, chunkSize)
-	if opBuf > len(work) {
-		opBuf = len(work)
-	}
-
-	branchCh := make(chan projectData, opBuf)
-	mergeCh := make(chan []MergeRequestNode, opBuf)
-	gls.logger.Sugar().Debugf("There are %v projects", len(projectList))
-	gls.logger.Sugar().Debugf("There are %v workers", len(work))
-	for i := 0; i < opBuf; i++ {
-		gls.logger.Sugar().Debugf("worker %v has work of size %v", i, len(work[i]))
-	}
-<<<<<<< HEAD
-	// TODO: Must account for when there are more than 100,000 branch names in a project.
-	for i := 0; i < opBuf; i++ {
-		wg1.Add(3)
-		i := i
-		go gls.getBranches(ctx, graphClient, work[i], branchCh, &wg1)
-		go gls.getMergeRequests(ctx, graphClient, work[i], MergeRequestStateOpened, mergeCh, &wg1)
-		go gls.getMergeRequests(ctx, graphClient, work[i], MergeRequestStateMerged, mergeCh, &wg1)
-=======
-
-	go func() {
-		wg2.Wait()
-		close(mergeCh)
-	}()
-
-	for proj := range branchCh {
-		gls.mb.RecordGitRepositoryBranchCountDataPoint(now, int64(len(proj.Branches)), proj.ProjectPath)
-		gls.logger.Sugar().Debugf("%s branch count: %v", proj.ProjectPath, int64(len(proj.Branches)))
-
-		for _, branch := range proj.Branches {
-			if branch == proj.DefaultBranch {
-				continue
-			}
-
-			diff, _, err := restClient.Repositories.Compare(proj.ProjectPath, &gitlab.CompareOptions{From: &proj.DefaultBranch, To: gitlab.String(branch)})
-			if err != nil {
-				gls.logger.Sugar().Errorf("error: %v", err)
-			}
-
-			if len(diff.Commits) != 0 {
-				branchAge := time.Since(*diff.Commits[0].CreatedAt).Hours()
-				gls.logger.Sugar().Debugf("%v age: %v hours, commit name: %s", branch, branchAge, diff.Commits[0].Title)
-				gls.mb.RecordGitRepositoryBranchTimeDataPoint(now, int64(branchAge), proj.ProjectPath, branch)
-			}
-		}
->>>>>>> c51a790e
-	}
-
-	for i := 0; i < opBuf; i++ {
-		wg1.Add(2)
-		go gls.processBranches(restClient, branchCh, now)
-		go gls.processMergeRequests(mergeCh, now)
-	}
-
-	wg1.Wait()
-	close(branchCh)
-	close(mergeCh)
+
 	// record repository count metric
 	gls.mb.RecordGitRepositoryCountDataPoint(now, int64(len(projectList)))
 
