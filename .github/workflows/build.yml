---
name: Build and Test

on:
<<<<<<< HEAD
  pull_request:
    branches: [main]
  push:
    branches: [main]

jobs:
  lint:
    strategy:
      matrix:
        go: ['1.21']
    name: lint
    runs-on: ubuntu-latest
    steps:
      - uses: actions/checkout@v4
        with:
          fetch-depth: 0

      - name: Set up Go
        uses: actions/setup-go@v5
        with:
          go-version: ${{ matrix.go }}
          cache: false

      - name: Make install-tools
        run: make install-tools

      - name: Make lint-all
        run: make lint-all

      - name: Check Code Generation
        run: |
          make generate
          git diff -s --exit-code || (echo 'Generated code is out of date. Run make generate and commit the changes' && exit 1)

      - name: Check packages are up-to-date
        run: |
          make tidy-all
          git diff -s --exit-code || (echo 'Packages are out of date. Run make tidy-all and commit the changes' && exit 1)

  build:
    name: build
    strategy:
      matrix:
        GOOS: [darwin, linux, windows]
        GOARCH: [arm64, amd64, '386']
        go: ['1.21']
        exclude:
          - GOOS: darwin
            GOARCH: '386'
          - GOOS: darwin
            GOARCH: arm
          - GOOS: windows
            GOARCH: arm
          - GOOS: windows
            GOARCH: arm64
    runs-on:
      group: bigger
    steps:
      - name: Check out code
        uses: actions/checkout@v4
        with:
          fetch-depth: 0

      - name: Set up Go
        uses: actions/setup-go@v5
        with:
          go-version: ${{ matrix.go }}
          cache: false

      - name: Set up QEMU
        uses: docker/setup-qemu-action@v3

      - name: Set up Docker Buildx
        uses: docker/setup-buildx-action@v3

      - name: Run GoReleaser
        uses: goreleaser/goreleaser-action@v5
        if: steps.cache.outputs.cache-hit != 'true'
        with:
          distribution: goreleaser-pro
          version: latest
          args: release --clean --snapshot --split
        env:
          GGOOS: ${{ matrix.GOOS }}
          GGOARCH: ${{ matrix.GOARCH }}
          GITHUB_TOKEN: ${{ secrets.GITHUB_TOKEN }}
          GORELEASER_KEY: ${{ secrets.GORELEASER_KEY }}

  test:
    strategy:
      matrix:
        go: ['1.21']
    name: test
    runs-on: ubuntu-latest
    steps:
      - uses: actions/checkout@v4
        with:
          fetch-depth: 0

      - name: Set up Go
        uses: actions/setup-go@v5
        with:
          go-version: ${{ matrix.go }}
          cache: false

      - name: Make test-all
        run: make test-all

      - name: Upload coverage to Codecov
        uses: codecov/codecov-action@v3

  go-semantic-release:
    if: ${{ github.ref == 'refs/heads/main' }}
    needs: [lint, build]
    runs-on:
      group: bigger
    permissions:
      contents: write
    steps:
      - name: Run go-semantic-release
        uses: go-semantic-release/action@v1
        with:
          github-token: ${{ secrets.SEMANTIC_RELEASE_GH_PAT }}
          changelog-generator-opt: emojis=true
          allow-initial-development-versions: true
=======
    pull_request:
        paths:
          - '**/Dokerfile*'
          - '**/.dockerignore'
          - .github/**
          - '**/*.go'
          - '**/*.mod'
          - '**/*.sum'
          - config/**
          - '**/Makefile*'
          - '**/documentation.md'
          - .golangci.yaml
          - .goreleaser.yaml

    push:
        branches: [main]

jobs:
    lint:
        strategy:
            matrix:
                go: ['1.21']
        name: lint
        runs-on: ubuntu-latest
        steps:
            - uses: actions/checkout@v4
              with:
                  fetch-depth: 0

            - name: Set up Go
              uses: actions/setup-go@v5
              with:
                  go-version: ${{ matrix.go }}
                  cache: false

            - name: Make install-tools
              run: make install-tools

            - name: Make lint-all
              run: make lint-all

            - name: Check Code Generation
              run: |
                  make generate
                  git diff -s --exit-code || (echo 'Generated code is out of date. Run make generate and commit the changes' && exit 1)

            - name: Check packages are up-to-date
              run: |
                  make tidy-all
                  git diff -s --exit-code || (echo 'Packages are out of date. Run make tidy-all and commit the changes' && exit 1)

            - name: Check crosslink run
              run: |
                  make crosslink
                  git diff -s --exit-code || (echo 'Replace statements not updated. Run make crosslink and commit the changes' && exit 1)

    build:
        name: build
        strategy:
            matrix:
                GOOS: [darwin, linux, windows]
                GOARCH: [arm64, amd64, '386']
                go: ['1.21']
                exclude:
                    - GOOS: darwin
                      GOARCH: '386'
                    - GOOS: darwin
                      GOARCH: arm
                    - GOOS: windows
                      GOARCH: arm
                    - GOOS: windows
                      GOARCH: arm64
        runs-on:
            group: bigger
        steps:
            - name: Check out code
              uses: actions/checkout@v4
              with:
                  fetch-depth: 0

            - name: Set up Go
              uses: actions/setup-go@v5
              with:
                  go-version: ${{ matrix.go }}
                  cache: false

            - name: Set up QEMU
              uses: docker/setup-qemu-action@v3

            - name: Set up Docker Buildx
              uses: docker/setup-buildx-action@v3

            - name: Run GoReleaser
              uses: goreleaser/goreleaser-action@v5
              if: steps.cache.outputs.cache-hit != 'true'
              with:
                  distribution: goreleaser-pro
                  version: latest
                  args: release --clean --snapshot --split
              env:
                  GGOOS: ${{ matrix.GOOS }}
                  GGOARCH: ${{ matrix.GOARCH }}
                  GITHUB_TOKEN: ${{ secrets.GITHUB_TOKEN }}
                  GORELEASER_KEY: ${{ secrets.GORELEASER_KEY }}

    test:
        strategy:
            matrix:
                go: ['1.21']
        name: test
        runs-on: ubuntu-latest
        steps:
            - uses: actions/checkout@v4
              with:
                  fetch-depth: 0

            - name: Set up Go
              uses: actions/setup-go@v5
              with:
                  go-version: ${{ matrix.go }}
                  cache: false

            - name: Make test-all
              run: make test-all

            - name: Upload coverage to Codecov
              uses: codecov/codecov-action@v3

    go-semantic-release:
        if: ${{ github.ref == 'refs/heads/main' }}
        needs: [lint, build]
        runs-on:
            group: bigger
        permissions:
            contents: write
        steps:
            - name: Run go-semantic-release
              uses: go-semantic-release/action@v1
              with:
                  github-token: ${{ secrets.SEMANTIC_RELEASE_GH_PAT }}
                  changelog-generator-opt: emojis=true
                  allow-initial-development-versions: true
>>>>>>> 5b77def1
<|MERGE_RESOLUTION|>--- conflicted
+++ resolved
@@ -2,11 +2,22 @@
 name: Build and Test
 
 on:
-<<<<<<< HEAD
-  pull_request:
-    branches: [main]
-  push:
-    branches: [main]
+    pull_request:
+        paths:
+          - '**/Dokerfile*'
+          - '**/.dockerignore'
+          - .github/**
+          - '**/*.go'
+          - '**/*.mod'
+          - '**/*.sum'
+          - config/**
+          - '**/Makefile*'
+          - '**/documentation.md'
+          - .golangci.yaml
+          - .goreleaser.yaml
+
+    push:
+        branches: [main]
 
 jobs:
   lint:
@@ -42,29 +53,34 @@
           make tidy-all
           git diff -s --exit-code || (echo 'Packages are out of date. Run make tidy-all and commit the changes' && exit 1)
 
-  build:
-    name: build
-    strategy:
-      matrix:
-        GOOS: [darwin, linux, windows]
-        GOARCH: [arm64, amd64, '386']
-        go: ['1.21']
-        exclude:
-          - GOOS: darwin
-            GOARCH: '386'
-          - GOOS: darwin
-            GOARCH: arm
-          - GOOS: windows
-            GOARCH: arm
-          - GOOS: windows
-            GOARCH: arm64
-    runs-on:
-      group: bigger
-    steps:
-      - name: Check out code
-        uses: actions/checkout@v4
-        with:
-          fetch-depth: 0
+            - name: Check crosslink run
+              run: |
+                  make crosslink
+                  git diff -s --exit-code || (echo 'Replace statements not updated. Run make crosslink and commit the changes' && exit 1)
+
+    build:
+        name: build
+        strategy:
+            matrix:
+                GOOS: [darwin, linux, windows]
+                GOARCH: [arm64, amd64, '386']
+                go: ['1.21']
+                exclude:
+                    - GOOS: darwin
+                      GOARCH: '386'
+                    - GOOS: darwin
+                      GOARCH: arm
+                    - GOOS: windows
+                      GOARCH: arm
+                    - GOOS: windows
+                      GOARCH: arm64
+        runs-on:
+            group: bigger
+        steps:
+            - name: Check out code
+              uses: actions/checkout@v4
+              with:
+                  fetch-depth: 0
 
       - name: Set up Go
         uses: actions/setup-go@v5
@@ -127,148 +143,4 @@
         with:
           github-token: ${{ secrets.SEMANTIC_RELEASE_GH_PAT }}
           changelog-generator-opt: emojis=true
-          allow-initial-development-versions: true
-=======
-    pull_request:
-        paths:
-          - '**/Dokerfile*'
-          - '**/.dockerignore'
-          - .github/**
-          - '**/*.go'
-          - '**/*.mod'
-          - '**/*.sum'
-          - config/**
-          - '**/Makefile*'
-          - '**/documentation.md'
-          - .golangci.yaml
-          - .goreleaser.yaml
-
-    push:
-        branches: [main]
-
-jobs:
-    lint:
-        strategy:
-            matrix:
-                go: ['1.21']
-        name: lint
-        runs-on: ubuntu-latest
-        steps:
-            - uses: actions/checkout@v4
-              with:
-                  fetch-depth: 0
-
-            - name: Set up Go
-              uses: actions/setup-go@v5
-              with:
-                  go-version: ${{ matrix.go }}
-                  cache: false
-
-            - name: Make install-tools
-              run: make install-tools
-
-            - name: Make lint-all
-              run: make lint-all
-
-            - name: Check Code Generation
-              run: |
-                  make generate
-                  git diff -s --exit-code || (echo 'Generated code is out of date. Run make generate and commit the changes' && exit 1)
-
-            - name: Check packages are up-to-date
-              run: |
-                  make tidy-all
-                  git diff -s --exit-code || (echo 'Packages are out of date. Run make tidy-all and commit the changes' && exit 1)
-
-            - name: Check crosslink run
-              run: |
-                  make crosslink
-                  git diff -s --exit-code || (echo 'Replace statements not updated. Run make crosslink and commit the changes' && exit 1)
-
-    build:
-        name: build
-        strategy:
-            matrix:
-                GOOS: [darwin, linux, windows]
-                GOARCH: [arm64, amd64, '386']
-                go: ['1.21']
-                exclude:
-                    - GOOS: darwin
-                      GOARCH: '386'
-                    - GOOS: darwin
-                      GOARCH: arm
-                    - GOOS: windows
-                      GOARCH: arm
-                    - GOOS: windows
-                      GOARCH: arm64
-        runs-on:
-            group: bigger
-        steps:
-            - name: Check out code
-              uses: actions/checkout@v4
-              with:
-                  fetch-depth: 0
-
-            - name: Set up Go
-              uses: actions/setup-go@v5
-              with:
-                  go-version: ${{ matrix.go }}
-                  cache: false
-
-            - name: Set up QEMU
-              uses: docker/setup-qemu-action@v3
-
-            - name: Set up Docker Buildx
-              uses: docker/setup-buildx-action@v3
-
-            - name: Run GoReleaser
-              uses: goreleaser/goreleaser-action@v5
-              if: steps.cache.outputs.cache-hit != 'true'
-              with:
-                  distribution: goreleaser-pro
-                  version: latest
-                  args: release --clean --snapshot --split
-              env:
-                  GGOOS: ${{ matrix.GOOS }}
-                  GGOARCH: ${{ matrix.GOARCH }}
-                  GITHUB_TOKEN: ${{ secrets.GITHUB_TOKEN }}
-                  GORELEASER_KEY: ${{ secrets.GORELEASER_KEY }}
-
-    test:
-        strategy:
-            matrix:
-                go: ['1.21']
-        name: test
-        runs-on: ubuntu-latest
-        steps:
-            - uses: actions/checkout@v4
-              with:
-                  fetch-depth: 0
-
-            - name: Set up Go
-              uses: actions/setup-go@v5
-              with:
-                  go-version: ${{ matrix.go }}
-                  cache: false
-
-            - name: Make test-all
-              run: make test-all
-
-            - name: Upload coverage to Codecov
-              uses: codecov/codecov-action@v3
-
-    go-semantic-release:
-        if: ${{ github.ref == 'refs/heads/main' }}
-        needs: [lint, build]
-        runs-on:
-            group: bigger
-        permissions:
-            contents: write
-        steps:
-            - name: Run go-semantic-release
-              uses: go-semantic-release/action@v1
-              with:
-                  github-token: ${{ secrets.SEMANTIC_RELEASE_GH_PAT }}
-                  changelog-generator-opt: emojis=true
-                  allow-initial-development-versions: true
->>>>>>> 5b77def1
+          allow-initial-development-versions: true