--- conflicted
+++ resolved
@@ -4,20 +4,10 @@
   - pull_request_target
 
 jobs:
-<<<<<<< HEAD
-  triage:
-    runs-on: ubuntu-20.04
-    steps:
-      - uses: actions/labeler@v5
-        with:
-          repo-token: ${{ secrets.GITHUB_TOKEN }}
-          sync-labels: true
-=======
     labeler:
         permissions:
             contents: read
             pull-requests: write
         runs-on: ubuntu-latest
         steps:
-            - uses: actions/labeler@v5
->>>>>>> 5b77def1
+            - uses: actions/labeler@v5