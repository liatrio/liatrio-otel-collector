--- conflicted
+++ resolved
@@ -73,11 +73,6 @@
         env:
           GH_TOKEN: ${{ steps.generate_token.outputs.token }}
         run: |
-<<<<<<< HEAD
           gh release create '${{  steps.get_tag.outputs.new_tag }}' \
-=======
-          gh release create '${{ steps.get_next_version.outputs.version }}' \
-            --generate-notes \
->>>>>>> d5435663
             --notes "${{ steps.get_tag.outputs.changelog }}" \
             --target "$(git rev-parse HEAD)"