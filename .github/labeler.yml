--- conflicted
+++ resolved
@@ -1,21 +1,6 @@
 ---
 # Add 'documentation' label to any change to *.md files
 documentation:
-<<<<<<< HEAD
-  - any: ['**/*.md']
-
-# Add 'docker' label to any change in docker related files
-docker:
-  - any: ['**/Dockerfile*', '**/.dockerignore']
-
-# Add 'github_actions' label to any change .github/ directory
-github_actions:
-  - any: [.github/**]
-
-# Add 'go' label to any change *.go files
-go:
-  - any: ['**/*.go']
-=======
     - changed-files:
           - any-glob-to-any-file: '**/*.md'
 
@@ -37,5 +22,4 @@
 # Add 'build' to any config files or makefiles
 build:
     - changed-files:
-          - any-glob-to-any-file: [config/**, '**/Makefile*']
->>>>>>> 5b77def1
+          - any-glob-to-any-file: [config/**, '**/Makefile*']