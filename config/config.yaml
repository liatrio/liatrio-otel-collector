--- conflicted
+++ resolved
@@ -40,11 +40,10 @@
           scrape_interval: 10s
           static_configs:
             - targets: [0.0.0.0:8888]
-<<<<<<< HEAD
+
   gitlab:
     initial_delay: 10s
     collection_interval: 30s
-=======
 
   github:
     initial_delay: 10s
@@ -87,7 +86,6 @@
   gitprovider:
     initial_delay: 1s
     collection_interval: 60s
->>>>>>> 92993a55
     scrapers:
       gitlab:
         metrics:
@@ -162,10 +160,6 @@
   extensions: [health_check, pprof, zpages, bearertokenauth/github, bearertokenauth/gitlab]
   pipelines:
     metrics:
-<<<<<<< HEAD
-      receivers: [gitlab, prometheus]
-=======
-      receivers: [github, gitprovider, prometheus]
->>>>>>> 92993a55
+      receivers: [github, gitlab, gitprovider, prometheus]
       processors: []
       exporters: [debug]